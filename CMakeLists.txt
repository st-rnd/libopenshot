--- conflicted
+++ resolved
@@ -43,18 +43,12 @@
 message(STATUS "Determining Version Number (from Version.h file)")
 
 #### Get the lines related to libopenshot version from the Version.h header
-<<<<<<< HEAD
-file(STRINGS ${CMAKE_CURRENT_SOURCE_DIR}/include/Version.h OPENSHOT_VERSION_LINES
-  REGEX "#define[ ]+OPENSHOT_VERSION_.*[0-9]+;.*")
-
-#### Set each line into its own variable
-=======
 file(STRINGS ${CMAKE_CURRENT_SOURCE_DIR}/include/Version.h
      OPENSHOT_VERSION_LINES
      REGEX "#define[ ]+OPENSHOT_VERSION_.*[0-9]+;.*")
 
-#### Set each line into it's own variable
->>>>>>> a8d545ea
+#### Set each line into its own variable
+
 list (GET OPENSHOT_VERSION_LINES 0 LINE_MAJOR)
 list (GET OPENSHOT_VERSION_LINES 1 LINE_MINOR)
 list (GET OPENSHOT_VERSION_LINES 2 LINE_BUILD)
