--- conflicted
+++ resolved
@@ -169,10 +169,7 @@
 		/// Reverse an audio buffer
 		void reverse_buffer(juce::AudioSampleBuffer* buffer);
 
-<<<<<<< HEAD
-=======
-
->>>>>>> b09416c2
+
 	public:
 		openshot::GravityType gravity;   ///< The gravity of a clip determines where it snaps to its parent
 		openshot::ScaleType scale;		 ///< The scale determines how a clip should be resized to fit its parent
