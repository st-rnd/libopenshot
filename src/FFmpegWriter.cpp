/**
 * @file
 * @brief Source file for FFmpegWriter class
 * @author Jonathan Thomas <jonathan@openshot.org>, Fabrice Bellard
 *
 * @ref License
 */

/* LICENSE
 *
 * Copyright (c) 2008-2019 OpenShot Studios, LLC, Fabrice Bellard
 * (http://www.openshotstudios.com). This file is part of
 * OpenShot Library (http://www.openshot.org), an open-source project
 * dedicated to delivering high quality video editing and animation solutions
 * to the world.
 *
 * This file is originally based on the Libavformat API example, and then modified
 * by the libopenshot project.
 *
 * OpenShot Library (libopenshot) is free software: you can redistribute it
 * and/or modify it under the terms of the GNU Lesser General Public License
 * as published by the Free Software Foundation, either version 3 of the
 * License, or (at your option) any later version.
 *
 * OpenShot Library (libopenshot) is distributed in the hope that it will be
 * useful, but WITHOUT ANY WARRANTY; without even the implied warranty of
 * MERCHANTABILITY or FITNESS FOR A PARTICULAR PURPOSE. See the
 * GNU Lesser General Public License for more details.
 *
 * You should have received a copy of the GNU Lesser General Public License
 * along with OpenShot Library. If not, see <http://www.gnu.org/licenses/>.
 */

#include "../include/FFmpegWriter.h"

#include <iostream>

using namespace openshot;

#if HAVE_HW_ACCEL
#pragma message "You are compiling with experimental hardware encode"
#else
#pragma message "You are compiling only with software encode"
#endif

// Multiplexer parameters temporary storage
AVDictionary *mux_dict = NULL;

#if HAVE_HW_ACCEL
int hw_en_on = 1;					// Is set in UI
int hw_en_supported = 0;	// Is set by FFmpegWriter
AVPixelFormat hw_en_av_pix_fmt = AV_PIX_FMT_NONE;
AVHWDeviceType hw_en_av_device_type = AV_HWDEVICE_TYPE_VAAPI;
static AVBufferRef *hw_device_ctx = NULL;
AVFrame *hw_frame = NULL;

static int set_hwframe_ctx(AVCodecContext *ctx, AVBufferRef *hw_device_ctx, int64_t width, int64_t height)
{
	AVBufferRef *hw_frames_ref;
	AVHWFramesContext *frames_ctx = NULL;
	int err = 0;

	if (!(hw_frames_ref = av_hwframe_ctx_alloc(hw_device_ctx))) {
		std::clog << "Failed to create HW frame context.\n";
		return -1;
	}
	frames_ctx = (AVHWFramesContext *)(hw_frames_ref->data);
	frames_ctx->format    = hw_en_av_pix_fmt;
	frames_ctx->sw_format = AV_PIX_FMT_NV12;
	frames_ctx->width     = width;
	frames_ctx->height    = height;
	frames_ctx->initial_pool_size = 20;
	if ((err = av_hwframe_ctx_init(hw_frames_ref)) < 0) {
		std::clog << "Failed to initialize HW frame context. " <<
			"Error code: " << av_err2str(err) << "\n";
		av_buffer_unref(&hw_frames_ref);
		return err;
	}
	ctx->hw_frames_ctx = av_buffer_ref(hw_frames_ref);
	if (!ctx->hw_frames_ctx)
		err = AVERROR(ENOMEM);

	av_buffer_unref(&hw_frames_ref);
	return err;
}
#endif // HAVE_HW_ACCEL

FFmpegWriter::FFmpegWriter(std::string path) :
		path(path), fmt(NULL), oc(NULL), audio_st(NULL), video_st(NULL), samples(NULL),
		audio_outbuf(NULL), audio_outbuf_size(0), audio_input_frame_size(0), audio_input_position(0),
		initial_audio_input_frame_size(0), img_convert_ctx(NULL), cache_size(8), num_of_rescalers(32),
		rescaler_position(0), video_codec_ctx(NULL), audio_codec_ctx(NULL), is_writing(false), write_video_count(0), write_audio_count(0),
		original_sample_rate(0), original_channels(0), avr(NULL), avr_planar(NULL), is_open(false), prepare_streams(false),
		write_header(false), write_trailer(false), audio_encoder_buffer_size(0), audio_encoder_buffer(NULL) {

	// Disable audio & video (so they can be independently enabled)
	info.has_audio = false;
	info.has_video = false;

	// Initialize FFMpeg, and register all formats and codecs
	AV_REGISTER_ALL

	// auto detect format
	auto_detect_format();
}

// Open the writer
void FFmpegWriter::Open() {
	if (!is_open) {
		// Open the writer
		is_open = true;

		// Prepare streams (if needed)
		if (!prepare_streams)
			PrepareStreams();

		// Now that all the parameters are set, we can open the audio and video codecs and allocate the necessary encode buffers
		if (info.has_video && video_st)
			open_video(oc, video_st);
		if (info.has_audio && audio_st)
			open_audio(oc, audio_st);

		// Write header (if needed)
		if (!write_header)
			WriteHeader();
	}
}

// auto detect format (from path)
void FFmpegWriter::auto_detect_format() {
	// Auto detect the output format from the name. default is mpeg.
	fmt = av_guess_format(NULL, path.c_str(), NULL);
	if (!fmt)
		throw InvalidFormat("Could not deduce output format from file extension.", path);

	// Allocate the output media context
	AV_OUTPUT_CONTEXT(&oc, path.c_str());
	if (!oc)
		throw OutOfMemory("Could not allocate memory for AVFormatContext.", path);

	// Set the AVOutputFormat for the current AVFormatContext
	oc->oformat = fmt;

	// Update codec names
	if (fmt->video_codec != AV_CODEC_ID_NONE && info.has_video)
		// Update video codec name
		info.vcodec = avcodec_find_encoder(fmt->video_codec)->name;

	if (fmt->audio_codec != AV_CODEC_ID_NONE && info.has_audio)
		// Update audio codec name
		info.acodec = avcodec_find_encoder(fmt->audio_codec)->name;
}

// initialize streams
void FFmpegWriter::initialize_streams() {
	ZmqLogger::Instance()->AppendDebugMethod("FFmpegWriter::initialize_streams", "fmt->video_codec", fmt->video_codec, "fmt->audio_codec", fmt->audio_codec, "AV_CODEC_ID_NONE", AV_CODEC_ID_NONE);

	// Add the audio and video streams using the default format codecs and initialize the codecs
	video_st = NULL;
	audio_st = NULL;
	if (fmt->video_codec != AV_CODEC_ID_NONE && info.has_video)
		// Add video stream
		video_st = add_video_stream();

	if (fmt->audio_codec != AV_CODEC_ID_NONE && info.has_audio)
		// Add audio stream
		audio_st = add_audio_stream();
}

// Set video export options
void FFmpegWriter::SetVideoOptions(bool has_video, std::string codec, Fraction fps, int width, int height, Fraction pixel_ratio, bool interlaced, bool top_field_first, int bit_rate) {
	// Set the video options
	if (codec.length() > 0) {
		AVCodec *new_codec;
		// Check if the codec selected is a hardware accelerated codec
#if HAVE_HW_ACCEL
#if defined(__linux__)
		if (strstr(codec.c_str(), "_vaapi") != NULL) {
			new_codec = avcodec_find_encoder_by_name(codec.c_str());
			hw_en_on = 1;
			hw_en_supported = 1;
			hw_en_av_pix_fmt = AV_PIX_FMT_VAAPI;
			hw_en_av_device_type = AV_HWDEVICE_TYPE_VAAPI;
		} else if (strstr(codec.c_str(), "_nvenc") != NULL) {
			new_codec = avcodec_find_encoder_by_name(codec.c_str());
			hw_en_on = 1;
			hw_en_supported = 1;
			hw_en_av_pix_fmt = AV_PIX_FMT_CUDA;
			hw_en_av_device_type = AV_HWDEVICE_TYPE_CUDA;
		} else {
			new_codec = avcodec_find_encoder_by_name(codec.c_str());
			hw_en_on = 0;
			hw_en_supported = 0;
		}
#elif defined(_WIN32)
		if (strstr(codec.c_str(), "_dxva2") != NULL) {
			new_codec = avcodec_find_encoder_by_name(codec.c_str());
			hw_en_on = 1;
			hw_en_supported = 1;
			hw_en_av_pix_fmt = AV_PIX_FMT_DXVA2_VLD;
			hw_en_av_device_type = AV_HWDEVICE_TYPE_DXVA2;
		} else if (strstr(codec.c_str(), "_nvenc") != NULL) {
			new_codec = avcodec_find_encoder_by_name(codec.c_str());
			hw_en_on = 1;
			hw_en_supported = 1;
			hw_en_av_pix_fmt = AV_PIX_FMT_CUDA;
			hw_en_av_device_type = AV_HWDEVICE_TYPE_CUDA;
		} else {
			new_codec = avcodec_find_encoder_by_name(codec.c_str());
			hw_en_on = 0;
			hw_en_supported = 0;
		}
#elif defined(__APPLE__)
		if (strstr(codec.c_str(), "_videotoolbox") != NULL) {
			new_codec = avcodec_find_encoder_by_name(codec.c_str());
			hw_en_on = 1;
			hw_en_supported = 1;
			hw_en_av_pix_fmt = AV_PIX_FMT_VIDEOTOOLBOX;
			hw_en_av_device_type = AV_HWDEVICE_TYPE_VIDEOTOOLBOX;
		} else {
			new_codec = avcodec_find_encoder_by_name(codec.c_str());
			hw_en_on = 0;
			hw_en_supported = 0;
		}
#else  // unknown OS
		new_codec = avcodec_find_encoder_by_name(codec.c_str());
#endif //__linux__/_WIN32/__APPLE__
#else // HAVE_HW_ACCEL
		new_codec = avcodec_find_encoder_by_name(codec.c_str());
#endif // HAVE_HW_ACCEL
		if (new_codec == NULL)
			throw InvalidCodec("A valid video codec could not be found for this file.", path);
		else {
			// Set video codec
			info.vcodec = new_codec->name;

			// Update video codec in fmt
			fmt->video_codec = new_codec->id;
		}
	}
	if (fps.num > 0) {
		// Set frames per second (if provided)
		info.fps.num = fps.num;
		info.fps.den = fps.den;

		// Set the timebase (inverse of fps)
		info.video_timebase.num = info.fps.den;
		info.video_timebase.den = info.fps.num;
	}
	if (width >= 1)
		info.width = width;
	if (height >= 1)
		info.height = height;
	if (pixel_ratio.num > 0) {
		info.pixel_ratio.num = pixel_ratio.num;
		info.pixel_ratio.den = pixel_ratio.den;
	}
	if (bit_rate >= 1000) {
		// bit_rate is the bitrate in b/s
		info.video_bit_rate = bit_rate;
<<<<<<< HEAD
	}
	if ((bit_rate >= 0) && (bit_rate < 64)) {
		// bit_rate is the bitrate in crf
=======
	if ((bit_rate >= 0) && (bit_rate < 256))    // bit_rate is the bitrate in crf
>>>>>>> 729e349d
		info.video_bit_rate = bit_rate;
	}

	info.interlaced_frame = interlaced;
	info.top_field_first = top_field_first;

	// Calculate the DAR (display aspect ratio)
	Fraction size(info.width * info.pixel_ratio.num, info.height * info.pixel_ratio.den);

	// Reduce size fraction
	size.Reduce();

	// Set the ratio based on the reduced fraction
	info.display_ratio.num = size.num;
	info.display_ratio.den = size.den;

	ZmqLogger::Instance()->AppendDebugMethod("FFmpegWriter::SetVideoOptions (" + codec + ")", "width", width, "height", height, "size.num", size.num, "size.den", size.den, "fps.num", fps.num, "fps.den", fps.den);

	// Enable / Disable video
	info.has_video = has_video;
}

// Set video export options (overloaded function)
void FFmpegWriter::SetVideoOptions(std::string codec, int width, int height,  Fraction fps, int bit_rate) {
	// Call full signature with some default parameters
	FFmpegWriter::SetVideoOptions(
		true, codec, fps, width, height,
		openshot::Fraction(1, 1), false, true, bit_rate
	);
}


// Set audio export options
void FFmpegWriter::SetAudioOptions(bool has_audio, std::string codec, int sample_rate, int channels, ChannelLayout channel_layout, int bit_rate) {
	// Set audio options
	if (codec.length() > 0) {
		AVCodec *new_codec = avcodec_find_encoder_by_name(codec.c_str());
		if (new_codec == NULL)
			throw InvalidCodec("A valid audio codec could not be found for this file.", path);
		else {
			// Set audio codec
			info.acodec = new_codec->name;

			// Update audio codec in fmt
			fmt->audio_codec = new_codec->id;
		}
	}
	if (sample_rate > 7999)
		info.sample_rate = sample_rate;
	if (channels > 0)
		info.channels = channels;
	if (bit_rate > 999)
		info.audio_bit_rate = bit_rate;
	info.channel_layout = channel_layout;

	// init resample options (if zero)
	if (original_sample_rate == 0)
		original_sample_rate = info.sample_rate;
	if (original_channels == 0)
		original_channels = info.channels;

	ZmqLogger::Instance()->AppendDebugMethod("FFmpegWriter::SetAudioOptions (" + codec + ")", "sample_rate", sample_rate, "channels", channels, "bit_rate", bit_rate);

	// Enable / Disable audio
	info.has_audio = has_audio;
}


// Set audio export options (overloaded function)
void FFmpegWriter::SetAudioOptions(std::string codec, int sample_rate, int bit_rate) {
	// Call full signature with some default parameters
	FFmpegWriter::SetAudioOptions(
		true, codec, sample_rate, 2,
		openshot::LAYOUT_STEREO, bit_rate
	);
}


// Set custom options (some codecs accept additional params)
void FFmpegWriter::SetOption(StreamType stream, std::string name, std::string value) {
	// Declare codec context
	AVCodecContext *c = NULL;
	AVStream *st = NULL;
	std::stringstream convert(value);

	if (info.has_video && stream == VIDEO_STREAM && video_st) {
		st = video_st;
		// Get codec context
		c = AV_GET_CODEC_PAR_CONTEXT(st, video_codec_ctx);
	} else if (info.has_audio && stream == AUDIO_STREAM && audio_st) {
		st = audio_st;
		// Get codec context
		c = AV_GET_CODEC_PAR_CONTEXT(st, audio_codec_ctx);
	} else
		throw NoStreamsFound("The stream was not found. Be sure to call PrepareStreams() first.", path);

	// Init AVOption
	const AVOption *option = NULL;

	// Was a codec / stream found?
	if (c)
		// Find AVOption (if it exists)
		option = AV_OPTION_FIND(c->priv_data, name.c_str());

	// Was option found?
	if (option || (name == "g" || name == "qmin" || name == "qmax" || name == "max_b_frames" || name == "mb_decision" ||
				   name == "level" || name == "profile" || name == "slices" || name == "rc_min_rate" || name == "rc_max_rate" ||
				   name == "rc_buffer_size" || name == "crf" || name == "cqp" || name == "qp")) {
		// Check for specific named options
		if (name == "g")
			// Set gop_size
			convert >> c->gop_size;

		else if (name == "qmin")
			// Minimum quantizer
			convert >> c->qmin;

		else if (name == "qmax")
			// Maximum quantizer
			convert >> c->qmax;

		else if (name == "max_b_frames")
			// Maximum number of B-frames between non-B-frames
			convert >> c->max_b_frames;

		else if (name == "mb_decision")
			// Macroblock decision mode
			convert >> c->mb_decision;

		else if (name == "level")
			// Set codec level
			convert >> c->level;

		else if (name == "profile")
			// Set codec profile
			convert >> c->profile;

		else if (name == "slices")
			// Indicates number of picture subdivisions
			convert >> c->slices;

		else if (name == "rc_min_rate")
			// Minimum bitrate
			convert >> c->rc_min_rate;

		else if (name == "rc_max_rate")
			// Maximum bitrate
			convert >> c->rc_max_rate;

		else if (name == "rc_buffer_size")
			// Buffer size
			convert >> c->rc_buffer_size;

		else if (name == "cqp") {
			// encode quality and special settings like lossless
			// This might be better in an extra methods as more options
			// and way to set quality are possible
		#if HAVE_HW_ACCEL
			if (hw_en_on) {
				av_opt_set_int(c->priv_data, "qp", std::min(std::stoi(value),63), 0); // 0-63
			} else
		#endif // HAVE_HW_ACCEL
			{
				switch (c->codec_id) {
		#if (LIBAVCODEC_VERSION_MAJOR >= 58)
				// FFmpeg 4.0+
				case AV_CODEC_ID_AV1 :
					c->bit_rate = 0;
					av_opt_set_int(c->priv_data, "qp", std::min(std::stoi(value),63), 0); // 0-63
					break;
		#endif
				case AV_CODEC_ID_VP8 :
					c->bit_rate = 10000000;
					av_opt_set_int(c->priv_data, "qp", std::max(std::min(std::stoi(value), 63), 4), 0); // 4-63
					break;
				case AV_CODEC_ID_VP9 :
					c->bit_rate = 0;        // Must be zero!
					av_opt_set_int(c->priv_data, "qp", std::min(std::stoi(value), 63), 0); // 0-63
					if (std::stoi(value) == 0) {
						av_opt_set(c->priv_data, "preset", "veryslow", 0);
						av_opt_set_int(c->priv_data, "lossless", 1, 0);
					}
					break;
				case AV_CODEC_ID_H264 :
					av_opt_set_int(c->priv_data, "qp", std::min(std::stoi(value), 51), 0); // 0-51
					if (std::stoi(value) == 0) {
						av_opt_set(c->priv_data, "preset", "veryslow", 0);
					}
					break;
				case AV_CODEC_ID_HEVC :
					av_opt_set_int(c->priv_data, "qp", std::min(std::stoi(value), 51), 0); // 0-51
					if (std::stoi(value) == 0) {
						av_opt_set(c->priv_data, "preset", "veryslow", 0);
						av_opt_set_int(c->priv_data, "lossless", 1, 0);
					}
					break;
				default:
					// For all other codecs assume a range of 0-63
					av_opt_set_int(c->priv_data, "qp", std::min(std::stoi(value), 63), 0); // 0-63
					c->bit_rate = 0;
				}
			}
		} else if (name == "crf") {
			// encode quality and special settings like lossless
			// This might be better in an extra methods as more options
			// and way to set quality are possible
#if HAVE_HW_ACCEL
			if (hw_en_on) {
				double mbs = 15000000.0;
				if (info.video_bit_rate > 0) {
					if (info.video_bit_rate > 42) {
						mbs = 380000.0;
					}
					else {
						mbs *= std::pow(0.912,info.video_bit_rate);
					}
				}
				c->bit_rate = (int)(mbs);
			} else
#endif // HAVE_HW_ACCEL
			{
				switch (c->codec_id) {
#if (LIBAVCODEC_VERSION_MAJOR >= 58)
<<<<<<< HEAD
				// FFmpeg 4.0+
				case AV_CODEC_ID_AV1 :
					c->bit_rate = 0;
					av_opt_set_int(c->priv_data, "crf", std::min(std::stoi(value),63), 0);
					break;
#endif
				case AV_CODEC_ID_VP8 :
					c->bit_rate = 10000000;
					av_opt_set_int(c->priv_data, "crf", std::max(std::min(std::stoi(value), 63), 4), 0); // 4-63
					break;
				case AV_CODEC_ID_VP9 :
					c->bit_rate = 0;        // Must be zero!
					av_opt_set_int(c->priv_data, "crf", std::min(std::stoi(value), 63), 0); // 0-63
					if (std::stoi(value) == 0) {
						av_opt_set(c->priv_data, "preset", "veryslow", 0);
						av_opt_set_int(c->priv_data, "lossless", 1, 0);
					}
					break;
				case AV_CODEC_ID_H264 :
					av_opt_set_int(c->priv_data, "crf", std::min(std::stoi(value), 51), 0); // 0-51
					if (std::stoi(value) == 0) {
						av_opt_set(c->priv_data, "preset", "veryslow", 0);
					}
					break;
				case AV_CODEC_ID_HEVC :
					av_opt_set_int(c->priv_data, "crf", std::min(std::stoi(value), 51), 0); // 0-51
					if (std::stoi(value) == 0) {
						av_opt_set(c->priv_data, "preset", "veryslow", 0);
						av_opt_set_int(c->priv_data, "lossless", 1, 0);
					}
					break;
				default:
					// If this codec doesn't support crf calculate a bitrate
					// TODO: find better formula
					double mbs = 15000000.0;
					if (info.video_bit_rate > 0) {
						if (info.video_bit_rate > 42) {
							mbs = 380000.0;
						} else {
							mbs *= std::pow(0.912, info.video_bit_rate);
=======
					case AV_CODEC_ID_AV1 :
						c->bit_rate = 0;
						// AV1 only supports "crf" quality values
						av_opt_set_int(c->priv_data, "crf", std::min(std::stoi(value),63), 0);
						break;
#endif
					case AV_CODEC_ID_VP8 :
						c->bit_rate = 10000000;
						av_opt_set_int(c->priv_data, "crf", std::max(std::min(std::stoi(value), 63), 4), 0); // 4-63
						break;
					case AV_CODEC_ID_VP9 :
						c->bit_rate = 0;        // Must be zero!
						av_opt_set_int(c->priv_data, "crf", std::min(std::stoi(value), 63), 0); // 0-63
						if (std::stoi(value) == 0) {
							av_opt_set(c->priv_data, "preset", "veryslow", 0);
							av_opt_set_int(c->priv_data, "lossless", 1, 0);
						}
						break;
					case AV_CODEC_ID_H264 :
						av_opt_set_int(c->priv_data, "crf", std::min(std::stoi(value), 51), 0); // 0-51
						if (std::stoi(value) == 0) {
							av_opt_set(c->priv_data, "preset", "veryslow", 0);
						}
						break;
					case AV_CODEC_ID_HEVC :
						if (strstr(info.vcodec.c_str(), "svt_hevc") != NULL) {
							av_opt_set_int(c->priv_data, "preset", 7, 0);
							av_opt_set_int(c->priv_data, "forced-idr",1,0);
							av_opt_set_int(c->priv_data, "qp",std::min(std::stoi(value), 51),0);
						}
						else {
							av_opt_set_int(c->priv_data, "crf", std::min(std::stoi(value), 51), 0); // 0-51
						}
						if (std::stoi(value) == 0) {
							av_opt_set(c->priv_data, "preset", "veryslow", 0);
							av_opt_set_int(c->priv_data, "lossless", 1, 0);
						}
						break;
					default:
						// If this codec doesn't support crf calculate a bitrate
						// TODO: find better formula
						double mbs = 15000000.0;
						if (info.video_bit_rate > 0) {
							if (info.video_bit_rate > 42) {
								mbs = 380000.0;
							} else {
								mbs *= std::pow(0.912, info.video_bit_rate);
							}
>>>>>>> 729e349d
						}
					}
					c->bit_rate = (int) (mbs);
				}
			}
<<<<<<< HEAD
=======
#endif
		} else if (name == "qp") {
			// encode quality and special settings like lossless
			// This might be better in an extra methods as more options
			// and way to set quality are possible
#if (LIBAVCODEC_VERSION_MAJOR >= 58)
				switch (c->codec_id) {
					case AV_CODEC_ID_AV1 :
						c->bit_rate = 0;
						if (strstr(info.vcodec.c_str(), "svt_av1") != NULL) {
							av_opt_set_int(c->priv_data, "qp", std::min(std::stoi(value),63), 0);
						}
						else if (strstr(info.vcodec.c_str(), "rav1e") != NULL) {
							// Set number of tiles to a fixed value
							// TODO Let user choose number of tiles
							av_opt_set_int(c->priv_data, "qp", std::min(std::stoi(value),255), 0);
						}
						else if (strstr(info.vcodec.c_str(), "aom") != NULL) {
							// Set number of tiles to a fixed value
							// TODO Let user choose number of tiles
							// libaom doesn't have qp only crf
							av_opt_set_int(c->priv_data, "crf", std::min(std::stoi(value),63), 0);
						}
						else {
							av_opt_set_int(c->priv_data, "crf", std::min(std::stoi(value),63), 0);
						}
					case AV_CODEC_ID_HEVC :
						c->bit_rate = 0;
						if (strstr(info.vcodec.c_str(), "svt_hevc") != NULL) {
							av_opt_set_int(c->priv_data, "qp", std::min(std::stoi(value),51), 0);
							av_opt_set_int(c->priv_data, "preset", 7, 0);
							av_opt_set_int(c->priv_data, "forced-idr",1,0);
						}
						break;
				}
#endif
>>>>>>> 729e349d
		} else {
			// Set AVOption
			AV_OPTION_SET(st, c->priv_data, name.c_str(), value.c_str(), c);
		}

		ZmqLogger::Instance()->AppendDebugMethod("FFmpegWriter::SetOption (" + (std::string)name + ")", "stream == VIDEO_STREAM", stream == VIDEO_STREAM);

	// Muxing dictionary is not part of the codec context.
	// Just reusing SetOption function to set popular multiplexing presets.
	} else if (name == "muxing_preset") {
		if (value == "mp4_faststart") {
			// 'moov' box to the beginning; only for MOV, MP4
			av_dict_set(&mux_dict, "movflags", "faststart", 0);
		} else if (value == "mp4_fragmented") {
			// write selfcontained fragmented file, minimum length of the fragment 8 sec; only for MOV, MP4
			av_dict_set(&mux_dict, "movflags", "frag_keyframe", 0);
			av_dict_set(&mux_dict, "min_frag_duration", "8000000", 0);
		}
	} else {
		throw InvalidOptions("The option is not valid for this codec.", path);
	}

}

/// Determine if codec name is valid
bool FFmpegWriter::IsValidCodec(std::string codec_name) {
	// Initialize FFMpeg, and register all formats and codecs
	AV_REGISTER_ALL

	// Find the codec (if any)
	if (avcodec_find_encoder_by_name(codec_name.c_str()) == NULL)
		return false;
	else
		return true;
}

// Prepare & initialize streams and open codecs
void FFmpegWriter::PrepareStreams() {
	if (!info.has_audio && !info.has_video)
		throw InvalidOptions("No video or audio options have been set.  You must set has_video or has_audio (or both).", path);

	ZmqLogger::Instance()->AppendDebugMethod("FFmpegWriter::PrepareStreams [" + path + "]", "info.has_audio", info.has_audio, "info.has_video", info.has_video);

	// Initialize the streams (i.e. add the streams)
	initialize_streams();

	// Mark as 'prepared'
	prepare_streams = true;
}

// Write the file header (after the options are set)
void FFmpegWriter::WriteHeader() {
	if (!info.has_audio && !info.has_video)
		throw InvalidOptions("No video or audio options have been set.  You must set has_video or has_audio (or both).", path);

	// Open the output file, if needed
	if (!(fmt->flags & AVFMT_NOFILE)) {
		if (avio_open(&oc->pb, path.c_str(), AVIO_FLAG_WRITE) < 0)
			throw InvalidFile("Could not open or write file.", path);
	}

	// Force the output filename (which doesn't always happen for some reason)
	AV_SET_FILENAME(oc, path.c_str());

	// Add general metadata (if any)
	for (std::map<std::string, std::string>::iterator iter = info.metadata.begin(); iter != info.metadata.end(); ++iter) {
		av_dict_set(&oc->metadata, iter->first.c_str(), iter->second.c_str(), 0);
	}

	// Set multiplexing parameters
	AVDictionary *dict = NULL;

	bool is_mp4 = strcmp(oc->oformat->name, "mp4");
	bool is_mov = strcmp(oc->oformat->name, "mov");
	// Set dictionary preset only for MP4 and MOV files
	if (is_mp4 || is_mov)
		av_dict_copy(&dict, mux_dict, 0);

	// Write the stream header
	if (avformat_write_header(oc, &dict) != 0) {
		ZmqLogger::Instance()->AppendDebugMethod("FFmpegWriter::WriteHeader (avformat_write_header)");
		throw InvalidFile("Could not write header to file.", path);
	};

	// Free multiplexing dictionaries sets
	if (dict) av_dict_free(&dict);
	if (mux_dict) av_dict_free(&mux_dict);

	// Mark as 'written'
	write_header = true;

	ZmqLogger::Instance()->AppendDebugMethod("FFmpegWriter::WriteHeader");
}

// Add a frame to the queue waiting to be encoded.
void FFmpegWriter::WriteFrame(std::shared_ptr<Frame> frame) {
	// Check for open reader (or throw exception)
	if (!is_open)
		throw WriterClosed("The FFmpegWriter is closed.  Call Open() before calling this method.", path);

	// Add frame pointer to "queue", waiting to be processed the next
	// time the WriteFrames() method is called.
	if (info.has_video && video_st)
		spooled_video_frames.push_back(frame);

	if (info.has_audio && audio_st)
		spooled_audio_frames.push_back(frame);

	ZmqLogger::Instance()->AppendDebugMethod("FFmpegWriter::WriteFrame", "frame->number", frame->number, "spooled_video_frames.size()", spooled_video_frames.size(), "spooled_audio_frames.size()", spooled_audio_frames.size(), "cache_size", cache_size, "is_writing", is_writing);

	// Write the frames once it reaches the correct cache size
	if ((int)spooled_video_frames.size() == cache_size || (int)spooled_audio_frames.size() == cache_size) {
		// Write frames to video file
		write_queued_frames();
	}

	// Keep track of the last frame added
	last_frame = frame;
}

// Write all frames in the queue to the video file.
void FFmpegWriter::write_queued_frames() {
	ZmqLogger::Instance()->AppendDebugMethod("FFmpegWriter::write_queued_frames", "spooled_video_frames.size()", spooled_video_frames.size(), "spooled_audio_frames.size()", spooled_audio_frames.size());

	// Flip writing flag
	is_writing = true;

	// Transfer spool to queue
	queued_video_frames = spooled_video_frames;
	queued_audio_frames = spooled_audio_frames;

	// Empty spool
	spooled_video_frames.clear();
	spooled_audio_frames.clear();

	// Set the number of threads in OpenMP
	omp_set_num_threads(OPEN_MP_NUM_PROCESSORS);
	// Allow nested OpenMP sections
	omp_set_nested(true);

	// Create blank exception
	bool has_error_encoding_video = false;

#pragma omp parallel
	{
#pragma omp single
		{
			// Process all audio frames (in a separate thread)
			if (info.has_audio && audio_st && !queued_audio_frames.empty())
				write_audio_packets(false);

			// Loop through each queued image frame
			while (!queued_video_frames.empty()) {
				// Get front frame (from the queue)
				std::shared_ptr<Frame> frame = queued_video_frames.front();

				// Add to processed queue
				processed_frames.push_back(frame);

				// Encode and add the frame to the output file
				if (info.has_video && video_st)
					process_video_packet(frame);

				// Remove front item
				queued_video_frames.pop_front();

			} // end while
		} // end omp single

#pragma omp single
		{
			// Loop back through the frames (in order), and write them to the video file
			while (!processed_frames.empty()) {
				// Get front frame (from the queue)
				std::shared_ptr<Frame> frame = processed_frames.front();

				if (info.has_video && video_st) {
					// Add to deallocate queue (so we can remove the AVFrames when we are done)
					deallocate_frames.push_back(frame);

					// Does this frame's AVFrame still exist
					if (av_frames.count(frame)) {
						// Get AVFrame
						AVFrame *frame_final = av_frames[frame];

						// Write frame to video file
						bool success = write_video_packet(frame, frame_final);
						if (!success)
							has_error_encoding_video = true;
					}
				}

				// Remove front item
				processed_frames.pop_front();
			}

			// Loop through, and deallocate AVFrames
			while (!deallocate_frames.empty()) {
				// Get front frame (from the queue)
				std::shared_ptr<Frame> frame = deallocate_frames.front();

				// Does this frame's AVFrame still exist
				if (av_frames.count(frame)) {
					// Get AVFrame
					AVFrame *av_frame = av_frames[frame];

					// Deallocate AVPicture and AVFrame
					av_freep(&(av_frame->data[0]));
					AV_FREE_FRAME(&av_frame);
					av_frames.erase(frame);
				}

				// Remove front item
				deallocate_frames.pop_front();
			}

			// Done writing
			is_writing = false;

		} // end omp single

	} // end omp parallel

	// Raise exception from main thread
	if (has_error_encoding_video)
		throw ErrorEncodingVideo("Error while writing raw video frame", -1);
}

// Write a block of frames from a reader
void FFmpegWriter::WriteFrame(ReaderBase *reader, int64_t start, int64_t length) {
	ZmqLogger::Instance()->AppendDebugMethod("FFmpegWriter::WriteFrame (from Reader)", "start", start, "length", length);

	// Loop through each frame (and encoded it)
	for (int64_t number = start; number <= length; number++) {
		// Get the frame
		std::shared_ptr<Frame> f = reader->GetFrame(number);

		// Encode frame
		WriteFrame(f);
	}
}

// Write the file trailer (after all frames are written)
void FFmpegWriter::WriteTrailer() {
	// Write any remaining queued frames to video file
	write_queued_frames();

	// Process final audio frame (if any)
	if (info.has_audio && audio_st)
		write_audio_packets(true);

	// Flush encoders (who sometimes hold on to frames)
	flush_encoders();

	/* write the trailer, if any. The trailer must be written
	 * before you close the CodecContexts open when you wrote the
	 * header; otherwise write_trailer may try to use memory that
	 * was freed on av_codec_close() */
	av_write_trailer(oc);

	// Mark as 'written'
	write_trailer = true;

	ZmqLogger::Instance()->AppendDebugMethod("FFmpegWriter::WriteTrailer");
}

// Flush encoders
void FFmpegWriter::flush_encoders() {
	if (info.has_audio && audio_codec_ctx && AV_GET_CODEC_TYPE(audio_st) == AVMEDIA_TYPE_AUDIO && AV_GET_CODEC_ATTRIBUTES(audio_st, audio_codec_ctx)->frame_size <= 1)
		return;
#if (LIBAVFORMAT_VERSION_MAJOR < 58)
<<<<<<< HEAD
	// FFmpeg < 4.0
	if (info.has_video && video_codec && AV_GET_CODEC_TYPE(video_st) == AVMEDIA_TYPE_VIDEO && (oc->oformat->flags & AVFMT_RAWPICTURE) && AV_FIND_DECODER_CODEC_ID(video_st) == AV_CODEC_ID_RAWVIDEO)
=======
	if (info.has_video && video_codec_ctx && AV_GET_CODEC_TYPE(video_st) == AVMEDIA_TYPE_VIDEO && (oc->oformat->flags & AVFMT_RAWPICTURE) && AV_FIND_DECODER_CODEC_ID(video_st) == AV_CODEC_ID_RAWVIDEO)
		return;
#else
	if (info.has_video && video_codec_ctx && AV_GET_CODEC_TYPE(video_st) == AVMEDIA_TYPE_VIDEO && AV_FIND_DECODER_CODEC_ID(video_st) == AV_CODEC_ID_RAWVIDEO)
>>>>>>> 729e349d
		return;
#endif

	// FLUSH VIDEO ENCODER
	if (info.has_video)
		for (;;) {

			// Increment PTS (in frames and scaled to the codec's timebase)
			write_video_count += av_rescale_q(1, av_make_q(info.fps.den, info.fps.num), video_codec_ctx->time_base);

			AVPacket pkt;
			av_init_packet(&pkt);
			pkt.data = NULL;
			pkt.size = 0;

			/* encode the image */
			int got_packet = 0;
			int error_code = 0;

#if IS_FFMPEG_3_2
			#pragma omp critical (write_video_packet)
			{
				// Encode video packet (latest version of FFmpeg)
				error_code = avcodec_send_frame(video_codec_ctx, NULL);
				got_packet = 0;
				while (error_code >= 0) {
					error_code = avcodec_receive_packet(video_codec_ctx, &pkt);
					if (error_code == AVERROR(EAGAIN)|| error_code == AVERROR_EOF) {
						got_packet = 0;
						// Write packet
						avcodec_flush_buffers(video_codec_ctx);
						break;
					}
					if (pkt.pts != AV_NOPTS_VALUE)
						pkt.pts = av_rescale_q(pkt.pts, video_codec_ctx->time_base, video_st->time_base);
					if (pkt.dts != AV_NOPTS_VALUE)
						pkt.dts = av_rescale_q(pkt.dts, video_codec_ctx->time_base, video_st->time_base);
					if (pkt.duration > 0)
						pkt.duration = av_rescale_q(pkt.duration, video_codec_ctx->time_base, video_st->time_base);
					pkt.stream_index = video_st->index;
					error_code = av_interleaved_write_frame(oc, &pkt);
				}
			}
#else // IS_FFMPEG_3_2

			// Encode video packet (older than FFmpeg 3.2)
			error_code = avcodec_encode_video2(video_codec_ctx, &pkt, NULL, &got_packet);

<<<<<<< HEAD
=======
#else
			// Encode video packet (even older version of FFmpeg)
			int video_outbuf_size = 0;

			/* encode the image */
			int out_size = avcodec_encode_video(video_codec_ctx, NULL, video_outbuf_size, NULL);

			/* if zero size, it means the image was buffered */
			if (out_size > 0) {
				if(video_codec_ctx->coded_frame->key_frame)
					pkt.flags |= AV_PKT_FLAG_KEY;
				pkt.data= video_outbuf;
				pkt.size= out_size;

				// got data back (so encode this frame)
				got_packet = 1;
			}
#endif // LIBAVFORMAT_VERSION_MAJOR >= 54
>>>>>>> 729e349d
#endif // IS_FFMPEG_3_2

			if (error_code < 0) {
				ZmqLogger::Instance()->AppendDebugMethod("FFmpegWriter::flush_encoders ERROR [" + (std::string) av_err2str(error_code) + "]", "error_code", error_code);
			}
			if (!got_packet) {
				break;
			}

			// set the timestamp
			if (pkt.pts != AV_NOPTS_VALUE)
				pkt.pts = av_rescale_q(pkt.pts, video_codec_ctx->time_base, video_st->time_base);
			if (pkt.dts != AV_NOPTS_VALUE)
				pkt.dts = av_rescale_q(pkt.dts, video_codec_ctx->time_base, video_st->time_base);
			if (pkt.duration > 0)
				pkt.duration = av_rescale_q(pkt.duration, video_codec_ctx->time_base, video_st->time_base);
			pkt.stream_index = video_st->index;

			// Write packet
			error_code = av_interleaved_write_frame(oc, &pkt);
			if (error_code < 0) {
				ZmqLogger::Instance()->AppendDebugMethod("FFmpegWriter::flush_encoders ERROR [" + (std::string)av_err2str(error_code) + "]", "error_code", error_code);
			}
<<<<<<< HEAD

=======
>>>>>>> 729e349d
		}

	// FLUSH AUDIO ENCODER
	if (info.has_audio)
		for (;;) {

			// Increment PTS (in samples and scaled to the codec's timebase)
			// for some reason, it requires me to multiply channels X 2
<<<<<<< HEAD
			write_audio_count += av_rescale_q(audio_input_position / (audio_codec->channels * av_get_bytes_per_sample(AV_SAMPLE_FMT_S16)), (AVRational){1, info.sample_rate}, audio_codec->time_base);
=======
			write_audio_count += av_rescale_q(audio_input_position / (audio_codec_ctx->channels * av_get_bytes_per_sample(AV_SAMPLE_FMT_S16)), av_make_q(1, info.sample_rate), audio_codec_ctx->time_base);
#else
			write_audio_count += av_rescale_q(audio_input_position / audio_codec_ctx->channels, av_make_q(1, info.sample_rate), audio_codec_ctx->time_base);
#endif
>>>>>>> 729e349d

			AVPacket pkt;
			av_init_packet(&pkt);
			pkt.data = NULL;
			pkt.size = 0;
			pkt.pts = pkt.dts = write_audio_count;

			/* encode the image */
			int error_code = 0;
			int got_packet = 0;
#if IS_FFMPEG_3_2
			error_code = avcodec_send_frame(audio_codec_ctx, NULL);
#else
			error_code = avcodec_encode_audio2(audio_codec_ctx, &pkt, NULL, &got_packet);
#endif
			if (error_code < 0) {
				ZmqLogger::Instance()->AppendDebugMethod("FFmpegWriter::flush_encoders ERROR [" + (std::string)av_err2str(error_code) + "]", "error_code", error_code);
			}
			if (!got_packet) {
				break;
			}

			// Since the PTS can change during encoding, set the value again.  This seems like a huge hack,
			// but it fixes lots of PTS related issues when I do this.
			pkt.pts = pkt.dts = write_audio_count;

			// Scale the PTS to the audio stream timebase (which is sometimes different than the codec's timebase)
			if (pkt.pts != AV_NOPTS_VALUE)
				pkt.pts = av_rescale_q(pkt.pts, audio_codec_ctx->time_base, audio_st->time_base);
			if (pkt.dts != AV_NOPTS_VALUE)
				pkt.dts = av_rescale_q(pkt.dts, audio_codec_ctx->time_base, audio_st->time_base);
			if (pkt.duration > 0)
				pkt.duration = av_rescale_q(pkt.duration, audio_codec_ctx->time_base, audio_st->time_base);

			// set stream
			pkt.stream_index = audio_st->index;
			pkt.flags |= AV_PKT_FLAG_KEY;

			// Write packet
			error_code = av_interleaved_write_frame(oc, &pkt);
			if (error_code < 0) {
				ZmqLogger::Instance()->AppendDebugMethod("FFmpegWriter::flush_encoders ERROR [" + (std::string)av_err2str(error_code) + "]", "error_code", error_code);
			}

			// deallocate memory for packet
			AV_FREE_PACKET(&pkt);
		}


}

// Close the video codec
void FFmpegWriter::close_video(AVFormatContext *oc, AVStream *st)
{
#if HAVE_HW_ACCEL
	if (hw_en_on && hw_en_supported) {
		if (hw_device_ctx) {
			av_buffer_unref(&hw_device_ctx);
			hw_device_ctx = NULL;
		}
	}
#endif // HAVE_HW_ACCEL
}

// Close the audio codec
void FFmpegWriter::close_audio(AVFormatContext *oc, AVStream *st)
{
	// Clear buffers
	delete[] samples;
	delete[] audio_outbuf;
	delete[] audio_encoder_buffer;
	samples = NULL;
	audio_outbuf = NULL;
	audio_encoder_buffer = NULL;

	// Deallocate resample buffer
	if (avr) {
		SWR_CLOSE(avr);
		SWR_FREE(&avr);
		avr = NULL;
	}

	if (avr_planar) {
		SWR_CLOSE(avr_planar);
		SWR_FREE(&avr_planar);
		avr_planar = NULL;
	}
}

// Close the writer
void FFmpegWriter::Close() {
	// Write trailer (if needed)
	if (!write_trailer)
		WriteTrailer();

	// Close each codec
	if (video_st)
		close_video(oc, video_st);
	if (audio_st)
		close_audio(oc, audio_st);

	// Deallocate image scalers
	if (image_rescalers.size() > 0)
		RemoveScalers();

	if (!(fmt->flags & AVFMT_NOFILE)) {
		/* close the output file */
		avio_close(oc->pb);
	}

	// Reset frame counters
	write_video_count = 0;
	write_audio_count = 0;

	// Free the context which frees the streams too
	avformat_free_context(oc);
	oc = NULL;

	// Close writer
	is_open = false;
	prepare_streams = false;
	write_header = false;
	write_trailer = false;

	ZmqLogger::Instance()->AppendDebugMethod("FFmpegWriter::Close");
}

// Add an AVFrame to the cache
void FFmpegWriter::add_avframe(std::shared_ptr<Frame> frame, AVFrame *av_frame) {
	// Add AVFrame to map (if it does not already exist)
	if (!av_frames.count(frame)) {
		// Add av_frame
		av_frames[frame] = av_frame;
	} else {
		// Do not add, and deallocate this AVFrame
		AV_FREE_FRAME(&av_frame);
	}
}

// Add an audio output stream
AVStream *FFmpegWriter::add_audio_stream() {
	AVCodecContext *c;
	AVStream *st;

	// Find the audio codec
	AVCodec *codec = avcodec_find_encoder_by_name(info.acodec.c_str());
	if (codec == NULL)
		throw InvalidCodec("A valid audio codec could not be found for this file.", path);

	// Free any previous memory allocations
	if (audio_codec_ctx != NULL) {
		AV_FREE_CONTEXT(audio_codec_ctx);
	}

	// Create a new audio stream
	AV_FORMAT_NEW_STREAM(oc, audio_codec_ctx, codec, st)

	c->codec_id = codec->id;
	c->codec_type = AVMEDIA_TYPE_AUDIO;

	// Set the sample parameters
	c->bit_rate = info.audio_bit_rate;
	c->channels = info.channels;

	// Set valid sample rate (or throw error)
	if (codec->supported_samplerates) {
		int i;
		for (i = 0; codec->supported_samplerates[i] != 0; i++)
			if (info.sample_rate == codec->supported_samplerates[i]) {
				// Set the valid sample rate
				c->sample_rate = info.sample_rate;
				break;
			}
		if (codec->supported_samplerates[i] == 0)
			throw InvalidSampleRate("An invalid sample rate was detected for this codec.", path);
	} else
		// Set sample rate
		c->sample_rate = info.sample_rate;


	// Set a valid number of channels (or throw error)
	const uint64_t channel_layout = info.channel_layout;
	if (codec->channel_layouts) {
		int i;
		for (i = 0; codec->channel_layouts[i] != 0; i++)
			if (channel_layout == codec->channel_layouts[i]) {
				// Set valid channel layout
				c->channel_layout = channel_layout;
				break;
			}
		if (codec->channel_layouts[i] == 0)
			throw InvalidChannels("An invalid channel layout was detected (i.e. MONO / STEREO).", path);
	} else
		// Set valid channel layout
		c->channel_layout = channel_layout;

	// Choose a valid sample_fmt
	if (codec->sample_fmts) {
		for (int i = 0; codec->sample_fmts[i] != AV_SAMPLE_FMT_NONE; i++) {
			// Set sample format to 1st valid format (and then exit loop)
			c->sample_fmt = codec->sample_fmts[i];
			break;
		}
	}
	if (c->sample_fmt == AV_SAMPLE_FMT_NONE) {
		// Default if no sample formats found
		c->sample_fmt = AV_SAMPLE_FMT_S16;
	}

	// some formats want stream headers to be separate
	if (oc->oformat->flags & AVFMT_GLOBALHEADER)
#if (LIBAVCODEC_VERSION_MAJOR >= 57)
		// FFmpeg 3.0+
		c->flags |= AV_CODEC_FLAG_GLOBAL_HEADER;
#else
		c->flags |= CODEC_FLAG_GLOBAL_HEADER;
#endif

	AV_COPY_PARAMS_FROM_CONTEXT(st, c);
	ZmqLogger::Instance()->AppendDebugMethod("FFmpegWriter::add_audio_stream", "c->codec_id", c->codec_id, "c->bit_rate", c->bit_rate, "c->channels", c->channels, "c->sample_fmt", c->sample_fmt, "c->channel_layout", c->channel_layout, "c->sample_rate", c->sample_rate);

	return st;
}

// Add a video output stream
AVStream *FFmpegWriter::add_video_stream() {
	AVCodecContext *c;
	AVStream *st;

	// Find the video codec
	AVCodec *codec = avcodec_find_encoder_by_name(info.vcodec.c_str());
	if (codec == NULL)
		throw InvalidCodec("A valid video codec could not be found for this file.", path);

	// Create a new video stream
	AV_FORMAT_NEW_STREAM(oc, video_codec_ctx, codec, st)

	c->codec_id = codec->id;
	c->codec_type = AVMEDIA_TYPE_VIDEO;

	/* Init video encoder options */
	if (info.video_bit_rate >= 1000
#if (LIBAVCODEC_VERSION_MAJOR >= 58)
		&& c->codec_id != AV_CODEC_ID_AV1
#endif
		) {
		c->bit_rate = info.video_bit_rate;
		if (info.video_bit_rate >= 1500000) {
			if (c->codec_id == AV_CODEC_ID_MPEG2VIDEO)  {
				c->qmin = 2;
				c->qmax = 30;
			}
		}
		// Here should be the setting for low fixed bitrate
		// Defaults are used because mpeg2 otherwise had problems
	} else {
		// Check if codec supports crf or qp
		switch (c->codec_id) {
#if (LIBAVCODEC_VERSION_MAJOR >= 58)
			// FFmpeg 4.0+
			case AV_CODEC_ID_AV1 :
			// TODO: Set `crf` or `qp` according to bitrate, as bitrate is not supported by these encoders yet.
			if (info.video_bit_rate >= 1000) {
				c->bit_rate = 0;
				if (strstr(info.vcodec.c_str(), "aom") != NULL) {
					int calculated_quality = 35;
					if (info.video_bit_rate < 500000) calculated_quality = 50;
					if (info.video_bit_rate > 5000000) calculated_quality = 10;
					av_opt_set_int(c->priv_data, "crf", calculated_quality, 0);
					info.video_bit_rate = calculated_quality;
				} else {
					int calculated_quality = 50;
					if (info.video_bit_rate < 500000) calculated_quality = 60;
					if (info.video_bit_rate > 5000000) calculated_quality = 15;
					av_opt_set_int(c->priv_data, "qp", calculated_quality, 0);
					info.video_bit_rate = calculated_quality;
				} // medium
			}
			if (strstr(info.vcodec.c_str(), "svt_av1") != NULL) {
				av_opt_set_int(c->priv_data, "preset", 6, 0);
				av_opt_set_int(c->priv_data, "forced-idr",1,0);
			}
			else if (strstr(info.vcodec.c_str(), "rav1e") != NULL) {
				av_opt_set_int(c->priv_data, "speed", 7, 0);
				av_opt_set_int(c->priv_data, "tile-rows", 2, 0);
				av_opt_set_int(c->priv_data, "tile-columns", 4, 0);
			}
			else if (strstr(info.vcodec.c_str(), "aom") != NULL) {
				// Set number of tiles to a fixed value
				// TODO: Allow user to chose their own number of tiles
				av_opt_set_int(c->priv_data, "tile-rows", 1, 0);		// log2 of number of rows
				av_opt_set_int(c->priv_data, "tile-columns", 2, 0);		// log2 of number of columns
				av_opt_set_int(c->priv_data, "row-mt", 1, 0);			// use multiple cores
				av_opt_set_int(c->priv_data, "cpu-used", 3, 0);			// default is 1, usable is 4
			}
			//break;
#endif
			case AV_CODEC_ID_VP9 :
			case AV_CODEC_ID_HEVC :
			case AV_CODEC_ID_VP8 :
			case AV_CODEC_ID_H264 :
				if (info.video_bit_rate < 40) {
					c->qmin = 0;
					c->qmax = 63;
				} else {
					c->qmin = info.video_bit_rate - 5;
					c->qmax = 63;
				}
				break;
			default:
				// Here should be the setting for codecs that don't support crf
				// For now defaults are used
				break;
		}
	}

//TODO: Implement variable bitrate feature (which actually works). This implementation throws
	//invalid bitrate errors and rc buffer underflow errors, etc...
	//c->rc_min_rate = info.video_bit_rate;
	//c->rc_max_rate = info.video_bit_rate;
	//c->rc_buffer_size = FFMAX(c->rc_max_rate, 15000000) * 112L / 15000000 * 16384;
	//if ( !c->rc_initial_buffer_occupancy )
	//	c->rc_initial_buffer_occupancy = c->rc_buffer_size * 3/4;

	/* resolution must be a multiple of two */
	// TODO: require /2 height and width
	c->width = info.width;
	c->height = info.height;

	/* time base: this is the fundamental unit of time (in seconds) in terms
	 of which frame timestamps are represented. for fixed-fps content,
	 timebase should be 1/framerate and timestamp increments should be
	 identically 1. */
	c->time_base.num = info.video_timebase.num;
	c->time_base.den = info.video_timebase.den;
// AVCodecContext->framerate was added in FFmpeg 2.6
#if LIBAVCODEC_VERSION_INT >= AV_VERSION_INT(56, 26, 0)
	c->framerate = av_inv_q(c->time_base);
#endif
	st->avg_frame_rate = av_inv_q(c->time_base);
	st->time_base.num = info.video_timebase.num;
	st->time_base.den = info.video_timebase.den;
#if (LIBAVFORMAT_VERSION_MAJOR >= 58)
	#pragma GCC diagnostic push
	#pragma GCC diagnostic ignored "-Wdeprecated-declarations"
	st->codec->time_base.num = info.video_timebase.num;
	st->codec->time_base.den = info.video_timebase.den;
	#pragma GCC diagnostic pop
#endif

	c->gop_size = 12; /* TODO: add this to "info"... emit one intra frame every twelve frames at most */
	c->max_b_frames = 10;
	if (c->codec_id == AV_CODEC_ID_MPEG2VIDEO)
		/* just for testing, we also add B frames */
		c->max_b_frames = 2;
	if (c->codec_id == AV_CODEC_ID_MPEG1VIDEO)
		/* Needed to avoid using macroblocks in which some coeffs overflow.
		 This does not happen with normal video, it just happens here as
		 the motion of the chroma plane does not match the luma plane. */
		c->mb_decision = 2;
	// some formats want stream headers to be separate
	if (oc->oformat->flags & AVFMT_GLOBALHEADER)
#if (LIBAVCODEC_VERSION_MAJOR >= 57)
		// FFmpeg 3.0+
		c->flags |= AV_CODEC_FLAG_GLOBAL_HEADER;
#else
		c->flags |= CODEC_FLAG_GLOBAL_HEADER;
#endif

	// Find all supported pixel formats for this codec
	const PixelFormat *supported_pixel_formats = codec->pix_fmts;
	while (supported_pixel_formats != NULL && *supported_pixel_formats != PIX_FMT_NONE) {
		// Assign the 1st valid pixel format (if one is missing)
		if (c->pix_fmt == PIX_FMT_NONE)
			c->pix_fmt = *supported_pixel_formats;
		++supported_pixel_formats;
	}

	// Codec doesn't have any pix formats?
	if (c->pix_fmt == PIX_FMT_NONE) {
		if (fmt->video_codec == AV_CODEC_ID_RAWVIDEO) {
			// Raw video should use RGB24
			c->pix_fmt = PIX_FMT_RGB24;

#if (LIBAVFORMAT_VERSION_MAJOR < 58)
			// FFmpeg < 4.0
			if (strcmp(fmt->name, "gif") != 0)
				// If not GIF format, skip the encoding process
				// Set raw picture flag (so we don't encode this video)
				oc->oformat->flags |= AVFMT_RAWPICTURE;
#endif
		} else {
			// Set the default codec
			c->pix_fmt = PIX_FMT_YUV420P;
		}
	}

	AV_COPY_PARAMS_FROM_CONTEXT(st, c);
#if (LIBAVFORMAT_VERSION_MAJOR < 58)
	// FFmpeg < 4.0
	ZmqLogger::Instance()->AppendDebugMethod("FFmpegWriter::add_video_stream (" + (std::string)fmt->name + " : " + (std::string)av_get_pix_fmt_name(c->pix_fmt) + ")", "c->codec_id", c->codec_id, "c->bit_rate", c->bit_rate, "c->pix_fmt", c->pix_fmt, "oc->oformat->flags", oc->oformat->flags, "AVFMT_RAWPICTURE", AVFMT_RAWPICTURE);
#else
	ZmqLogger::Instance()->AppendDebugMethod("FFmpegWriter::add_video_stream (" + (std::string)fmt->name + " : " + (std::string)av_get_pix_fmt_name(c->pix_fmt) + ")", "c->codec_id", c->codec_id, "c->bit_rate", c->bit_rate, "c->pix_fmt", c->pix_fmt, "oc->oformat->flags", oc->oformat->flags);
#endif

	return st;
}

// open audio codec
void FFmpegWriter::open_audio(AVFormatContext *oc, AVStream *st) {
	AVCodec *codec;
	AV_GET_CODEC_FROM_STREAM(st, audio_codec_ctx)

	// Set number of threads equal to number of processors (not to exceed 16)
	audio_codec_ctx->thread_count = std::min(FF_NUM_PROCESSORS, 16);

	// Find the audio encoder
	codec = avcodec_find_encoder_by_name(info.acodec.c_str());
	if (!codec)
		codec = avcodec_find_encoder(audio_codec_ctx->codec_id);
	if (!codec)
		throw InvalidCodec("Could not find codec", path);

	// Init options
	AVDictionary *opts = NULL;
	av_dict_set(&opts, "strict", "experimental", 0);

	// Open the codec
	if (avcodec_open2(audio_codec_ctx, codec, &opts) < 0)
		throw InvalidCodec("Could not open audio codec", path);
	AV_COPY_PARAMS_FROM_CONTEXT(st, audio_codec_ctx);

	// Free options
	av_dict_free(&opts);

	// Calculate the size of the input frame (i..e how many samples per packet), and the output buffer
	// TODO: Ugly hack for PCM codecs (will be removed ASAP with new PCM support to compute the input frame size in samples
	if (audio_codec_ctx->frame_size <= 1) {
		// No frame size found... so calculate
		audio_input_frame_size = 50000 / info.channels;

		int s = AV_FIND_DECODER_CODEC_ID(st);
		switch (s) {
			case AV_CODEC_ID_PCM_S16LE:
			case AV_CODEC_ID_PCM_S16BE:
			case AV_CODEC_ID_PCM_U16LE:
			case AV_CODEC_ID_PCM_U16BE:
				audio_input_frame_size >>= 1;
				break;
			default:
				break;
		}
	} else {
		// Set frame size based on the codec
		audio_input_frame_size = audio_codec_ctx->frame_size;
	}

	// Set the initial frame size (since it might change during resampling)
	initial_audio_input_frame_size = audio_input_frame_size;

	// Allocate array for samples
	samples = new int16_t[AVCODEC_MAX_AUDIO_FRAME_SIZE];

	// Set audio output buffer (used to store the encoded audio)
	audio_outbuf_size = AVCODEC_MAX_AUDIO_FRAME_SIZE;
	audio_outbuf = new uint8_t[audio_outbuf_size];

	// Set audio packet encoding buffer
	audio_encoder_buffer_size = AUDIO_PACKET_ENCODING_SIZE;
	audio_encoder_buffer = new uint8_t[audio_encoder_buffer_size];

	// Add audio metadata (if any)
	for (std::map<std::string, std::string>::iterator iter = info.metadata.begin(); iter != info.metadata.end(); ++iter) {
		av_dict_set(&st->metadata, iter->first.c_str(), iter->second.c_str(), 0);
	}

	ZmqLogger::Instance()->AppendDebugMethod("FFmpegWriter::open_audio", "audio_codec_ctx->thread_count", audio_codec_ctx->thread_count, "audio_input_frame_size", audio_input_frame_size, "buffer_size", AVCODEC_MAX_AUDIO_FRAME_SIZE + MY_INPUT_BUFFER_PADDING_SIZE);
}

// open video codec
void FFmpegWriter::open_video(AVFormatContext *oc, AVStream *st) {
	AVCodec *codec;
	AV_GET_CODEC_FROM_STREAM(st, video_codec_ctx)

	// Set number of threads equal to number of processors (not to exceed 16)
	video_codec_ctx->thread_count = std::min(FF_NUM_PROCESSORS, 16);

#if HAVE_HW_ACCEL
	if (hw_en_on && hw_en_supported) {
		//char *dev_hw = NULL;
		char adapter[256];
		char *adapter_ptr = NULL;
		int adapter_num;
		// Use the hw device given in the environment variable HW_EN_DEVICE_SET or the default if not set
		adapter_num = openshot::Settings::Instance()->HW_EN_DEVICE_SET;
		std::clog << "Encoding Device Nr: " << adapter_num << "\n";
		if (adapter_num < 3 && adapter_num >=0) {
#if defined(__linux__)
				snprintf(adapter,sizeof(adapter),"/dev/dri/renderD%d", adapter_num+128);
				// Maybe 127 is better because the first card would be 1?!
				adapter_ptr = adapter;
#elif defined(_WIN32) || defined(__APPLE__)
				adapter_ptr = NULL;
#endif
			}
			else {
				adapter_ptr = NULL; // Just to be sure
			}
// Check if it is there and writable
#if defined(__linux__)
		if( adapter_ptr != NULL && access( adapter_ptr, W_OK ) == 0 ) {
#elif defined(_WIN32) || defined(__APPLE__)
		if( adapter_ptr != NULL ) {
#endif
				ZmqLogger::Instance()->AppendDebugMethod("Encode Device present using device", "adapter", adapter_num);
		}
		else {
				adapter_ptr = NULL;  // use default
				ZmqLogger::Instance()->AppendDebugMethod("Encode Device not present, using default");
			}
		if (av_hwdevice_ctx_create(&hw_device_ctx, hw_en_av_device_type,
			adapter_ptr, NULL, 0) < 0) {
				ZmqLogger::Instance()->AppendDebugMethod("FFmpegWriter::open_video ERROR creating hwdevice, Codec name:", info.vcodec.c_str(), -1);
				throw InvalidCodec("Could not create hwdevice", path);
		}
	}
#endif // HAVE_HW_ACCEL

	/* find the video encoder */
	codec = avcodec_find_encoder_by_name(info.vcodec.c_str());
	if (!codec)
		codec = avcodec_find_encoder(AV_FIND_DECODER_CODEC_ID(st));
	if (!codec)
		throw InvalidCodec("Could not find codec", path);

	/* Force max_b_frames to 0 in some cases (i.e. for mjpeg image sequences */
	if (video_codec_ctx->max_b_frames && video_codec_ctx->codec_id != AV_CODEC_ID_MPEG4 && video_codec_ctx->codec_id != AV_CODEC_ID_MPEG1VIDEO && video_codec_ctx->codec_id != AV_CODEC_ID_MPEG2VIDEO)
		video_codec_ctx->max_b_frames = 0;

	// Init options
	AVDictionary *opts = NULL;
	av_dict_set(&opts, "strict", "experimental", 0);

#if HAVE_HW_ACCEL
	if (hw_en_on && hw_en_supported) {
		video_codec_ctx->pix_fmt   = hw_en_av_pix_fmt;

		// for the list of possible options, see the list of codec-specific options:
		// e.g. ffmpeg -h encoder=h264_vaapi or ffmpeg -h encoder=hevc_vaapi
		// and "man ffmpeg-codecs"

		// For VAAPI, it is safer to explicitly set rc_mode instead of relying on auto-selection
		// which is ffmpeg version-specific.
		if (hw_en_av_pix_fmt == AV_PIX_FMT_VAAPI) {
			int64_t qp;
			if (av_opt_get_int(video_codec_ctx->priv_data, "qp", 0, &qp) != 0 || qp == 0) {
				// unless "qp" was set for CQP, switch to VBR RC mode
				av_opt_set(video_codec_ctx->priv_data, "rc_mode", "VBR", 0);

				// In the current state (ffmpeg-4.2-4 libva-mesa-driver-19.1.5-1) to use VBR,
				// one has to specify both bit_rate and maxrate, otherwise a small low quality file is generated on Intel iGPU).
				video_codec_ctx->rc_max_rate = video_codec_ctx->bit_rate;
			}
		}

		switch (video_codec_ctx->codec_id) {
			case AV_CODEC_ID_H264:
				video_codec_ctx->max_b_frames = 0;        // At least this GPU doesn't support b-frames
				video_codec_ctx->profile = FF_PROFILE_H264_BASELINE | FF_PROFILE_H264_CONSTRAINED;
				av_opt_set(video_codec_ctx->priv_data, "preset", "slow", 0);
				av_opt_set(video_codec_ctx->priv_data, "tune", "zerolatency", 0);
				av_opt_set(video_codec_ctx->priv_data, "vprofile", "baseline", AV_OPT_SEARCH_CHILDREN);
				break;
			case AV_CODEC_ID_HEVC:
				// tested to work with defaults
				break;
			case AV_CODEC_ID_VP9:
				// tested to work with defaults
				break;
			default:
				ZmqLogger::Instance()->AppendDebugMethod("No codec-specific options defined for this codec. HW encoding may fail",
					"codec_id", video_codec_ctx->codec_id);
				break;
		}

		// set hw_frames_ctx for encoder's AVCodecContext
		int err;
		if ((err = set_hwframe_ctx(video_codec_ctx, hw_device_ctx, info.width, info.height)) < 0) {
				ZmqLogger::Instance()->AppendDebugMethod("FFmpegWriter::open_video (set_hwframe_ctx) ERROR faled to set hwframe context",
					"width", info.width, "height", info.height, av_err2str(err), -1);
		}
	}
#endif // HAVE_HW_ACCEL

	/* open the codec */
	if (avcodec_open2(video_codec_ctx, codec, &opts) < 0)
		throw InvalidCodec("Could not open video codec", path);
	AV_COPY_PARAMS_FROM_CONTEXT(st, video_codec_ctx);

	// Free options
	av_dict_free(&opts);

	// Add video metadata (if any)
	for (std::map<std::string, std::string>::iterator iter = info.metadata.begin(); iter != info.metadata.end(); ++iter) {
		av_dict_set(&st->metadata, iter->first.c_str(), iter->second.c_str(), 0);
	}

	ZmqLogger::Instance()->AppendDebugMethod("FFmpegWriter::open_video", "video_codec_ctx->thread_count", video_codec_ctx->thread_count);

}

// write all queued frames' audio to the video file
void FFmpegWriter::write_audio_packets(bool is_final) {
#pragma omp task firstprivate(is_final)
	{
		// Init audio buffers / variables
		int total_frame_samples = 0;
		int frame_position = 0;
		int channels_in_frame = 0;
		int sample_rate_in_frame = 0;
		int samples_in_frame = 0;
		ChannelLayout channel_layout_in_frame = LAYOUT_MONO; // default channel layout

		// Create a new array (to hold all S16 audio samples, for the current queued frames
		unsigned int all_queued_samples_size = sizeof(int16_t) * (queued_audio_frames.size() * AVCODEC_MAX_AUDIO_FRAME_SIZE);
		int16_t *all_queued_samples = (int16_t *) av_malloc(all_queued_samples_size);
		int16_t *all_resampled_samples = NULL;
		int16_t *final_samples_planar = NULL;
		int16_t *final_samples = NULL;

		// Loop through each queued audio frame
		while (!queued_audio_frames.empty()) {
			// Get front frame (from the queue)
			std::shared_ptr<Frame> frame = queued_audio_frames.front();

			// Get the audio details from this frame
			sample_rate_in_frame = frame->SampleRate();
			samples_in_frame = frame->GetAudioSamplesCount();
			channels_in_frame = frame->GetAudioChannelsCount();
			channel_layout_in_frame = frame->ChannelsLayout();

			// Get audio sample array
			float *frame_samples_float = NULL;
			// Get samples interleaved together (c1 c2 c1 c2 c1 c2)
			frame_samples_float = frame->GetInterleavedAudioSamples(sample_rate_in_frame, NULL, &samples_in_frame);

			// Calculate total samples
			total_frame_samples = samples_in_frame * channels_in_frame;

			// Translate audio sample values back to 16 bit integers with saturation
			const int16_t max16 = 32767;
			const int16_t min16 = -32768;
			for (int s = 0; s < total_frame_samples; s++, frame_position++) {
				float valF = frame_samples_float[s] * (1 << 15);
				int16_t conv;
				if (valF > max16) {
					conv = max16;
				} else if (valF < min16) {
					conv = min16;
				} else {
					conv = int(valF + 32768.5) - 32768; // +0.5 is for rounding
				}

				// Copy into buffer
				all_queued_samples[frame_position] = conv;
			}

			// Deallocate float array
			delete[] frame_samples_float;

			// Remove front item
			queued_audio_frames.pop_front();

		} // end while


		// Update total samples (since we've combined all queued frames)
		total_frame_samples = frame_position;
		int remaining_frame_samples = total_frame_samples;
		int samples_position = 0;


		ZmqLogger::Instance()->AppendDebugMethod("FFmpegWriter::write_audio_packets", "is_final", is_final, "total_frame_samples", total_frame_samples, "channel_layout_in_frame", channel_layout_in_frame, "channels_in_frame", channels_in_frame, "samples_in_frame", samples_in_frame, "LAYOUT_MONO", LAYOUT_MONO);

		// Keep track of the original sample format
		AVSampleFormat output_sample_fmt = audio_codec_ctx->sample_fmt;

		AVFrame *audio_frame = NULL;
		if (!is_final) {
			// Create input frame (and allocate arrays)
			audio_frame = AV_ALLOCATE_FRAME();
			AV_RESET_FRAME(audio_frame);
			audio_frame->nb_samples = total_frame_samples / channels_in_frame;

			// Fill input frame with sample data
			int error_code = avcodec_fill_audio_frame(audio_frame, channels_in_frame, AV_SAMPLE_FMT_S16, (uint8_t *) all_queued_samples, all_queued_samples_size, 0);
			if (error_code < 0) {
				ZmqLogger::Instance()->AppendDebugMethod("FFmpegWriter::write_audio_packets ERROR [" + (std::string) av_err2str(error_code) + "]", "error_code", error_code);
			}

			// Do not convert audio to planar format (yet). We need to keep everything interleaved at this point.
			switch (audio_codec_ctx->sample_fmt) {
				case AV_SAMPLE_FMT_FLTP: {
					output_sample_fmt = AV_SAMPLE_FMT_FLT;
					break;
				}
				case AV_SAMPLE_FMT_S32P: {
					output_sample_fmt = AV_SAMPLE_FMT_S32;
					break;
				}
				case AV_SAMPLE_FMT_S16P: {
					output_sample_fmt = AV_SAMPLE_FMT_S16;
					break;
				}
				case AV_SAMPLE_FMT_U8P: {
					output_sample_fmt = AV_SAMPLE_FMT_U8;
					break;
				}
				default: {
					// This is only here to silence unused-enum warnings
					break;
				}
			}

			// Update total samples & input frame size (due to bigger or smaller data types)
			total_frame_samples *= (float(info.sample_rate) / sample_rate_in_frame); // adjust for different byte sizes
			total_frame_samples *= (float(info.channels) / channels_in_frame); // adjust for different # of channels

			// Create output frame (and allocate arrays)
			AVFrame *audio_converted = AV_ALLOCATE_FRAME();
			AV_RESET_FRAME(audio_converted);
			audio_converted->nb_samples = total_frame_samples / channels_in_frame;
			av_samples_alloc(audio_converted->data, audio_converted->linesize, info.channels, audio_converted->nb_samples, output_sample_fmt, 0);

			ZmqLogger::Instance()->AppendDebugMethod("FFmpegWriter::write_audio_packets (1st resampling)", "in_sample_fmt", AV_SAMPLE_FMT_S16, "out_sample_fmt", output_sample_fmt, "in_sample_rate", sample_rate_in_frame, "out_sample_rate", info.sample_rate, "in_channels", channels_in_frame, "out_channels", info.channels);

			// setup resample context
			if (!avr) {
				avr = SWR_ALLOC();
				av_opt_set_int(avr, "in_channel_layout", channel_layout_in_frame, 0);
				av_opt_set_int(avr, "out_channel_layout", info.channel_layout, 0);
				av_opt_set_int(avr, "in_sample_fmt", AV_SAMPLE_FMT_S16, 0);
				av_opt_set_int(avr, "out_sample_fmt", output_sample_fmt, 0); // planar not allowed here
				av_opt_set_int(avr, "in_sample_rate", sample_rate_in_frame, 0);
				av_opt_set_int(avr, "out_sample_rate", info.sample_rate, 0);
				av_opt_set_int(avr, "in_channels", channels_in_frame, 0);
				av_opt_set_int(avr, "out_channels", info.channels, 0);
				SWR_INIT(avr);
			}
			int nb_samples = 0;

			// Convert audio samples
			nb_samples = SWR_CONVERT(
				avr,    // audio resample context
				audio_converted->data,           // output data pointers
				audio_converted->linesize[0],    // output plane size, in bytes. (0 if unknown)
				audio_converted->nb_samples,     // maximum number of samples that the output buffer can hold
				audio_frame->data,               // input data pointers
				audio_frame->linesize[0],        // input plane size, in bytes (0 if unknown)
				audio_frame->nb_samples        // number of input samples to convert
			);

			// Set remaining samples
			remaining_frame_samples = nb_samples * av_get_bytes_per_sample(AV_SAMPLE_FMT_S16);

			// Create a new array (to hold all resampled S16 audio samples)
			all_resampled_samples = (int16_t *) av_malloc(
				sizeof(int16_t) * nb_samples * info.channels
				* (av_get_bytes_per_sample(output_sample_fmt) /
				   av_get_bytes_per_sample(AV_SAMPLE_FMT_S16) )
			);

			// Copy audio samples over original samples
			memcpy(all_resampled_samples, audio_converted->data[0], nb_samples * info.channels * av_get_bytes_per_sample(output_sample_fmt));

			// Remove converted audio
			av_freep(&(audio_frame->data[0]));
			AV_FREE_FRAME(&audio_frame);
			av_freep(&audio_converted->data[0]);
			AV_FREE_FRAME(&audio_converted);
			all_queued_samples = NULL; // this array cleared with above call

			ZmqLogger::Instance()->AppendDebugMethod("FFmpegWriter::write_audio_packets (Successfully completed 1st resampling)", "nb_samples", nb_samples, "remaining_frame_samples", remaining_frame_samples);
		}

		// Loop until no more samples
		while (remaining_frame_samples > 0 || is_final) {
			// Get remaining samples needed for this packet
			int remaining_packet_samples = (audio_input_frame_size * info.channels) - audio_input_position;

			// Determine how many samples we need
			int diff = 0;
			if (remaining_frame_samples >= remaining_packet_samples) {
				diff = remaining_packet_samples;
			} else {
				diff = remaining_frame_samples;
			}

			// Copy frame samples into the packet samples array
			if (!is_final)
				//TODO: Make this more sane
				memcpy(
					samples + (audio_input_position
						* (av_get_bytes_per_sample(output_sample_fmt) /
						   av_get_bytes_per_sample(AV_SAMPLE_FMT_S16) )
					),
					all_resampled_samples + samples_position,
					diff * av_get_bytes_per_sample(output_sample_fmt)
				);

			// Increment counters
			audio_input_position += diff;
			samples_position += diff * (av_get_bytes_per_sample(output_sample_fmt) / av_get_bytes_per_sample(AV_SAMPLE_FMT_S16));
			remaining_frame_samples -= diff;

			// Do we have enough samples to proceed?
			if (audio_input_position < (audio_input_frame_size * info.channels) && !is_final)
				// Not enough samples to encode... so wait until the next frame
				break;

			// Convert to planar (if needed by audio codec)
			AVFrame *frame_final = AV_ALLOCATE_FRAME();
			AV_RESET_FRAME(frame_final);
<<<<<<< HEAD
			if (av_sample_fmt_is_planar(audio_codec->sample_fmt)) {
				ZmqLogger::Instance()->AppendDebugMethod("FFmpegWriter::write_audio_packets (2nd resampling for Planar formats)",
					"in_sample_fmt", output_sample_fmt,
					"out_sample_fmt", audio_codec->sample_fmt,
					"in_sample_rate", info.sample_rate,
					"out_sample_rate", info.sample_rate,
					"in_channels", info.channels,
					"out_channels", info.channels
				);
=======
			if (av_sample_fmt_is_planar(audio_codec_ctx->sample_fmt)) {
				ZmqLogger::Instance()->AppendDebugMethod("FFmpegWriter::write_audio_packets (2nd resampling for Planar formats)", "in_sample_fmt", output_sample_fmt, "out_sample_fmt", audio_codec_ctx->sample_fmt, "in_sample_rate", info.sample_rate, "out_sample_rate", info.sample_rate, "in_channels", info.channels, "out_channels", info.channels);
>>>>>>> 729e349d

				// setup resample context
				if (!avr_planar) {
					avr_planar = SWR_ALLOC();
					av_opt_set_int(avr_planar, "in_channel_layout", info.channel_layout, 0);
					av_opt_set_int(avr_planar, "out_channel_layout", info.channel_layout, 0);
					av_opt_set_int(avr_planar, "in_sample_fmt", output_sample_fmt, 0);
					av_opt_set_int(avr_planar, "out_sample_fmt", audio_codec_ctx->sample_fmt, 0); // planar not allowed here
					av_opt_set_int(avr_planar, "in_sample_rate", info.sample_rate, 0);
					av_opt_set_int(avr_planar, "out_sample_rate", info.sample_rate, 0);
					av_opt_set_int(avr_planar, "in_channels", info.channels, 0);
					av_opt_set_int(avr_planar, "out_channels", info.channels, 0);
					SWR_INIT(avr_planar);
				}

				// Create input frame (and allocate arrays)
				audio_frame = AV_ALLOCATE_FRAME();
				AV_RESET_FRAME(audio_frame);
				audio_frame->nb_samples = audio_input_position / info.channels;

				// Create a new array
				final_samples_planar = (int16_t *) av_malloc(
					sizeof(int16_t) * audio_frame->nb_samples * info.channels
					* (av_get_bytes_per_sample(output_sample_fmt) /
					   av_get_bytes_per_sample(AV_SAMPLE_FMT_S16) )
				);

				// Copy audio into buffer for frame
				memcpy(final_samples_planar, samples, audio_frame->nb_samples * info.channels * av_get_bytes_per_sample(output_sample_fmt));

				// Fill input frame with sample data
				avcodec_fill_audio_frame(audio_frame, info.channels, output_sample_fmt,
					(uint8_t *) final_samples_planar, audio_encoder_buffer_size, 0);

				// Create output frame (and allocate arrays)
				frame_final->nb_samples = audio_input_frame_size;
<<<<<<< HEAD
				av_samples_alloc(frame_final->data, frame_final->linesize, info.channels,
					frame_final->nb_samples, audio_codec->sample_fmt, 0);
=======
				av_samples_alloc(frame_final->data, frame_final->linesize, info.channels, frame_final->nb_samples, audio_codec_ctx->sample_fmt, 0);
>>>>>>> 729e349d

				// Convert audio samples
				int nb_samples = SWR_CONVERT(
					avr_planar,                  // audio resample context
					frame_final->data,           // output data pointers
					frame_final->linesize[0],    // output plane size, in bytes. (0 if unknown)
					frame_final->nb_samples,     // maximum number of samples that the output buffer can hold
					audio_frame->data,           // input data pointers
					audio_frame->linesize[0],    // input plane size, in bytes (0 if unknown)
					audio_frame->nb_samples      // number of input samples to convert
				);

				// Copy audio samples over original samples
				if (nb_samples > 0)
<<<<<<< HEAD
					memcpy(samples, frame_final->data[0],
						nb_samples * av_get_bytes_per_sample(audio_codec->sample_fmt) * info.channels);
=======
					memcpy(samples, frame_final->data[0], nb_samples * av_get_bytes_per_sample(audio_codec_ctx->sample_fmt) * info.channels);
>>>>>>> 729e349d

				// deallocate AVFrame
				av_freep(&(audio_frame->data[0]));
				AV_FREE_FRAME(&audio_frame);
				all_queued_samples = NULL; // this array cleared with above call

				ZmqLogger::Instance()->AppendDebugMethod("FFmpegWriter::write_audio_packets (Successfully completed 2nd resampling for Planar formats)", "nb_samples", nb_samples);

			} else {
				// Create a new array
				final_samples = (int16_t *) av_malloc(
<<<<<<< HEAD
					sizeof(int16_t) * audio_input_position
					* (av_get_bytes_per_sample(audio_codec->sample_fmt) /
					   av_get_bytes_per_sample(AV_SAMPLE_FMT_S16) )
				);
=======
						sizeof(int16_t) * audio_input_position * (av_get_bytes_per_sample(audio_codec_ctx->sample_fmt) / av_get_bytes_per_sample(AV_SAMPLE_FMT_S16)));
>>>>>>> 729e349d

				// Copy audio into buffer for frame
				memcpy(final_samples, samples, audio_input_position * av_get_bytes_per_sample(audio_codec_ctx->sample_fmt));

				// Init the nb_samples property
				frame_final->nb_samples = audio_input_frame_size;

				// Fill the final_frame AVFrame with audio (non planar)
<<<<<<< HEAD
				avcodec_fill_audio_frame(frame_final, audio_codec->channels, audio_codec->sample_fmt,
					(uint8_t *) final_samples, audio_encoder_buffer_size, 0);
=======
				avcodec_fill_audio_frame(frame_final, audio_codec_ctx->channels, audio_codec_ctx->sample_fmt, (uint8_t *) final_samples,
										 audio_encoder_buffer_size, 0);
>>>>>>> 729e349d
			}

			// Increment PTS (in samples)
			write_audio_count += FFMIN(audio_input_frame_size, audio_input_position);
			frame_final->pts = write_audio_count; // Set the AVFrame's PTS

			// Init the packet
			AVPacket pkt;
			av_init_packet(&pkt);
			pkt.data = audio_encoder_buffer;
			pkt.size = audio_encoder_buffer_size;

			// Set the packet's PTS prior to encoding
			pkt.pts = pkt.dts = write_audio_count;

			/* encode the audio samples */
			int got_packet_ptr = 0;

#if IS_FFMPEG_3_2
			// Encode audio (latest version of FFmpeg)
			int error_code;
			int ret = 0;
			int frame_finished = 0;
			error_code = ret =  avcodec_send_frame(audio_codec_ctx, frame_final);
			if (ret < 0 && ret !=  AVERROR(EINVAL) && ret != AVERROR_EOF) {
				avcodec_send_frame(audio_codec_ctx, NULL);
			}
			else {
				if (ret >= 0)
					pkt.size = 0;
				ret =  avcodec_receive_packet(audio_codec_ctx, &pkt);
				if (ret >= 0)
					frame_finished = 1;
				if(ret == AVERROR(EINVAL) || ret == AVERROR_EOF) {
					avcodec_flush_buffers(audio_codec_ctx);
					ret = 0;
				}
				if (ret >= 0) {
					ret = frame_finished;
				}
			}
			if (!pkt.data && !frame_finished)
			{
				ret = -1;
			}
			got_packet_ptr = ret;
#else
			// Encode audio (older versions of FFmpeg)
			int error_code = avcodec_encode_audio2(audio_codec_ctx, &pkt, frame_final, &got_packet_ptr);
#endif
			/* if zero size, it means the image was buffered */
			if (error_code == 0 && got_packet_ptr) {

				// Since the PTS can change during encoding, set the value again.  This seems like a huge hack,
				// but it fixes lots of PTS related issues when I do this.
				pkt.pts = pkt.dts = write_audio_count;

				// Scale the PTS to the audio stream timebase (which is sometimes different than the codec's timebase)
				if (pkt.pts != AV_NOPTS_VALUE)
					pkt.pts = av_rescale_q(pkt.pts, audio_codec_ctx->time_base, audio_st->time_base);
				if (pkt.dts != AV_NOPTS_VALUE)
					pkt.dts = av_rescale_q(pkt.dts, audio_codec_ctx->time_base, audio_st->time_base);
				if (pkt.duration > 0)
					pkt.duration = av_rescale_q(pkt.duration, audio_codec_ctx->time_base, audio_st->time_base);

				// set stream
				pkt.stream_index = audio_st->index;
				pkt.flags |= AV_PKT_FLAG_KEY;

				/* write the compressed frame in the media file */
				error_code = av_interleaved_write_frame(oc, &pkt);
			}

			if (error_code < 0) {
				ZmqLogger::Instance()->AppendDebugMethod("FFmpegWriter::write_audio_packets ERROR [" + (std::string) av_err2str(error_code) + "]", "error_code", error_code);
			}

			// deallocate AVFrame
			av_freep(&(frame_final->data[0]));
			AV_FREE_FRAME(&frame_final);

			// deallocate memory for packet
			AV_FREE_PACKET(&pkt);

			// Reset position
			audio_input_position = 0;
			is_final = false;
		}

		// Delete arrays (if needed)
		if (all_resampled_samples) {
			av_freep(&all_resampled_samples);
			all_resampled_samples = NULL;
		}
		if (all_queued_samples) {
			av_freep(&all_queued_samples);
			all_queued_samples = NULL;
		}

	} // end task
}

// Allocate an AVFrame object
AVFrame *FFmpegWriter::allocate_avframe(PixelFormat pix_fmt, int width, int height, int *buffer_size, uint8_t *new_buffer) {
	// Create an RGB AVFrame
	AVFrame *new_av_frame = NULL;

	// Allocate an AVFrame structure
	new_av_frame = AV_ALLOCATE_FRAME();
	if (new_av_frame == NULL)
		throw OutOfMemory("Could not allocate AVFrame", path);

	// Determine required buffer size and allocate buffer
	*buffer_size = AV_GET_IMAGE_SIZE(pix_fmt, width, height);

	// Create buffer (if not provided)
	if (!new_buffer) {
		// New Buffer
		new_buffer = (uint8_t *) av_malloc(*buffer_size * sizeof(uint8_t));
		// Attach buffer to AVFrame
		AV_COPY_PICTURE_DATA(new_av_frame, new_buffer, pix_fmt, width, height);
		new_av_frame->width = width;
		new_av_frame->height = height;
		new_av_frame->format = pix_fmt;
	}

	// return AVFrame
	return new_av_frame;
}

// process video frame
void FFmpegWriter::process_video_packet(std::shared_ptr<Frame> frame) {
	// Determine the height & width of the source image
	int source_image_width = frame->GetWidth();
	int source_image_height = frame->GetHeight();

	// Do nothing if size is 1x1 (i.e. no image in this frame)
	if (source_image_height == 1 && source_image_width == 1)
		return;

	// Init rescalers (if not initialized yet)
	if (image_rescalers.size() == 0)
		InitScalers(source_image_width, source_image_height);

	// Get a unique rescaler (for this thread)
	SwsContext *scaler = image_rescalers[rescaler_position];
	rescaler_position++;
	if (rescaler_position == num_of_rescalers)
		rescaler_position = 0;

#pragma omp task firstprivate(frame, scaler, source_image_width, source_image_height)
	{
		// Allocate an RGB frame & final output frame
		int bytes_source = 0;
		int bytes_final = 0;
		AVFrame *frame_source = NULL;
		const uchar *pixels = NULL;

		// Get a list of pixels from source image
		pixels = frame->GetPixels();

		// Init AVFrame for source image & final (converted image)
		frame_source = allocate_avframe(PIX_FMT_RGBA, source_image_width, source_image_height, &bytes_source, (uint8_t *) pixels);
#if IS_FFMPEG_3_2
		AVFrame *frame_final;
	#if HAVE_HW_ACCEL
		if (hw_en_on && hw_en_supported) {
			frame_final = allocate_avframe(AV_PIX_FMT_NV12, info.width, info.height, &bytes_final, NULL);
		} else
	#endif // HAVE_HW_ACCEL
		{
			frame_final = allocate_avframe(
				(AVPixelFormat)(video_st->codecpar->format),
				info.width, info.height, &bytes_final, NULL
			);
		}
#else
		AVFrame *frame_final = allocate_avframe(video_codec_ctx->pix_fmt, info.width, info.height, &bytes_final, NULL);
#endif // IS_FFMPEG_3_2

		// Fill with data
		AV_COPY_PICTURE_DATA(frame_source, (uint8_t *) pixels, PIX_FMT_RGBA, source_image_width, source_image_height);
		ZmqLogger::Instance()->AppendDebugMethod("FFmpegWriter::process_video_packet", "frame->number", frame->number, "bytes_source", bytes_source, "bytes_final", bytes_final);

		// Resize & convert pixel format
		sws_scale(scaler, frame_source->data, frame_source->linesize, 0,
		          source_image_height, frame_final->data, frame_final->linesize);

		// Add resized AVFrame to av_frames map
#pragma omp critical (av_frames_section)
		add_avframe(frame, frame_final);

		// Deallocate memory
		AV_FREE_FRAME(&frame_source);

	} // end task

}

// write video frame
bool FFmpegWriter::write_video_packet(std::shared_ptr<Frame> frame, AVFrame *frame_final) {
#if (LIBAVFORMAT_VERSION_MAJOR >= 58)
	// FFmpeg 4.0+
	ZmqLogger::Instance()->AppendDebugMethod("FFmpegWriter::write_video_packet", "frame->number", frame->number, "oc->oformat->flags", oc->oformat->flags);

	if (AV_GET_CODEC_TYPE(video_st) == AVMEDIA_TYPE_VIDEO && AV_FIND_DECODER_CODEC_ID(video_st) == AV_CODEC_ID_RAWVIDEO) {
#else
	ZmqLogger::Instance()->AppendDebugMethod("FFmpegWriter::write_video_packet", "frame->number", frame->number, "oc->oformat->flags & AVFMT_RAWPICTURE", oc->oformat->flags & AVFMT_RAWPICTURE);

	if (oc->oformat->flags & AVFMT_RAWPICTURE) {
#endif
		// Raw video case.
		AVPacket pkt;
		av_init_packet(&pkt);

		pkt.flags |= AV_PKT_FLAG_KEY;
		pkt.stream_index = video_st->index;
		pkt.data = (uint8_t *) frame_final->data;
		pkt.size = sizeof(AVPicture);

		// Increment PTS (in frames and scaled to the codec's timebase)
		write_video_count += av_rescale_q(1, av_make_q(info.fps.den, info.fps.num), video_codec_ctx->time_base);
		pkt.pts = write_video_count;

		/* write the compressed frame in the media file */
		int error_code = av_interleaved_write_frame(oc, &pkt);
		if (error_code < 0) {
			ZmqLogger::Instance()->AppendDebugMethod("FFmpegWriter::write_video_packet ERROR [" + (std::string) av_err2str(error_code) + "]", "error_code", error_code);
			return false;
		}

		// Deallocate packet
		AV_FREE_PACKET(&pkt);

	} else
<<<<<<< HEAD
#endif // LIBAVFORMAT_VERSION_MAJOR >= 58
=======
>>>>>>> 729e349d
	{

		AVPacket pkt;
		av_init_packet(&pkt);
		pkt.data = NULL;
		pkt.size = 0;
		pkt.pts = pkt.dts = AV_NOPTS_VALUE;

		// Increment PTS (in frames and scaled to the codec's timebase)
		write_video_count += av_rescale_q(1, av_make_q(info.fps.den, info.fps.num), video_codec_ctx->time_base);

		// Assign the initial AVFrame PTS from the frame counter
		frame_final->pts = write_video_count;
#if HAVE_HW_ACCEL
		if (hw_en_on && hw_en_supported) {
			if (!(hw_frame = av_frame_alloc())) {
				std::clog << "Error code: av_hwframe_alloc\n";
			}
<<<<<<< HEAD
			if (av_hwframe_get_buffer(video_codec->hw_frames_ctx, hw_frame, 0) < 0) {
				std::clog << "Error code: av_hwframe_get_buffer\n";
=======
			if (av_hwframe_get_buffer(video_codec_ctx->hw_frames_ctx, hw_frame, 0) < 0) {
				fprintf(stderr, "Error code: av_hwframe_get_buffer\n");
>>>>>>> 729e349d
			}
			if (!hw_frame->hw_frames_ctx) {
				std::clog << "Error hw_frames_ctx.\n";
			}
			hw_frame->format = AV_PIX_FMT_NV12;
			if ( av_hwframe_transfer_data(hw_frame, frame_final, 0) < 0) {
				std::clog << "Error while transferring frame data to surface.\n";
			}
			av_frame_copy_props(hw_frame, frame_final);
		}
#endif // HAVE_HW_ACCEL
		/* encode the image */
		int got_packet_ptr = 0;
		int error_code = 0;
#if IS_FFMPEG_3_2
		// Write video packet (latest version of FFmpeg)
		int ret;

	#if HAVE_HW_ACCEL
		if (hw_en_on && hw_en_supported) {
			ret = avcodec_send_frame(video_codec_ctx, hw_frame); //hw_frame!!!
		} else
	#endif // HAVE_HW_ACCEL
		{
			ret = avcodec_send_frame(video_codec_ctx, frame_final);
		}
		error_code = ret;
		if (ret < 0 ) {
<<<<<<< HEAD
			ZmqLogger::Instance()->AppendDebugMethod("FFmpegWriter::write_video_packet (Frame not sent) ERROR [" + (std::string) av_err2str(ret) + "]", "ret", ret);
			avcodec_send_frame(video_codec, NULL);
=======
			ZmqLogger::Instance()->AppendDebugMethod("FFmpegWriter::write_video_packet (Frame not sent)");
			if (ret == AVERROR(EAGAIN) ) {
				std::cerr << "Frame EAGAIN" << "\n";
			}
			if (ret == AVERROR_EOF ) {
				std::cerr << "Frame AVERROR_EOF" << "\n";
			}
			avcodec_send_frame(video_codec_ctx, NULL);
>>>>>>> 729e349d
		}
		else {
			while (ret >= 0) {
				ret = avcodec_receive_packet(video_codec_ctx, &pkt);

				if (ret == AVERROR(EAGAIN) || ret == AVERROR_EOF) {
					avcodec_flush_buffers(video_codec_ctx);
					got_packet_ptr = 0;
					break;
				}
				if (ret == 0) {
					got_packet_ptr = 1;
					break;
				}
			}
		}
#else
		// Write video packet (older than FFmpeg 3.2)
		error_code = avcodec_encode_video2(video_codec_ctx, &pkt, frame_final, &got_packet_ptr);
		if (error_code != 0) {
			ZmqLogger::Instance()->AppendDebugMethod("FFmpegWriter::write_video_packet ERROR [" + (std::string) av_err2str(error_code) + "]", "error_code", error_code);
		}
		if (got_packet_ptr == 0) {
			ZmqLogger::Instance()->AppendDebugMethod("FFmpegWriter::write_video_packet (Frame gotpacket error)");
		}
<<<<<<< HEAD
=======
#else
		// Write video packet (even older versions of FFmpeg)
		int video_outbuf_size = 200000;
		video_outbuf = (uint8_t*) av_malloc(200000);

		/* encode the image */
		int out_size = avcodec_encode_video(video_codec_ctx, video_outbuf, video_outbuf_size, frame_final);

		/* if zero size, it means the image was buffered */
		if (out_size > 0) {
			if(video_codec_ctx->coded_frame->key_frame)
				pkt.flags |= AV_PKT_FLAG_KEY;
			pkt.data= video_outbuf;
			pkt.size= out_size;

			// got data back (so encode this frame)
			got_packet_ptr = 1;
		}
#endif // LIBAVFORMAT_VERSION_MAJOR >= 54
>>>>>>> 729e349d
#endif // IS_FFMPEG_3_2

		/* if zero size, it means the image was buffered */
		if (error_code == 0 && got_packet_ptr) {

			// Since the PTS can change during encoding, set the value again.  This seems like a huge hack,
			// but it fixes lots of PTS related issues when I do this.
			//pkt.pts = pkt.dts = write_video_count;

			// set the timestamp
			if (pkt.pts != AV_NOPTS_VALUE)
				pkt.pts = av_rescale_q(pkt.pts, video_codec_ctx->time_base, video_st->time_base);
			if (pkt.dts != AV_NOPTS_VALUE)
				pkt.dts = av_rescale_q(pkt.dts, video_codec_ctx->time_base, video_st->time_base);
			if (pkt.duration > 0)
				pkt.duration = av_rescale_q(pkt.duration, video_codec_ctx->time_base, video_st->time_base);
			pkt.stream_index = video_st->index;

			/* write the compressed frame in the media file */
			int result = av_interleaved_write_frame(oc, &pkt);
			if (result < 0) {
				ZmqLogger::Instance()->AppendDebugMethod("FFmpegWriter::write_video_packet ERROR [" + (std::string) av_err2str(result) + "]", "result", result);
				return false;
			}
		}

		// Deallocate packet
		AV_FREE_PACKET(&pkt);
#if HAVE_HW_ACCEL
		if (hw_en_on && hw_en_supported) {
			if (hw_frame) {
				av_frame_free(&hw_frame);
				hw_frame = NULL;
			}
		}
#endif // HAVE_HW_ACCEL
	}

	// Success
	return true;
}

// Output the ffmpeg info about this format, streams, and codecs (i.e. dump format)
void FFmpegWriter::OutputStreamInfo() {
	// output debug info
	av_dump_format(oc, 0, path.c_str(), 1);
}

// Init a collection of software rescalers (thread safe)
void FFmpegWriter::InitScalers(int source_width, int source_height) {
	int scale_mode = SWS_FAST_BILINEAR;
	if (openshot::Settings::Instance()->HIGH_QUALITY_SCALING) {
		scale_mode = SWS_BICUBIC;
	}

	// Init software rescalers vector (many of them, one for each thread)
	for (int x = 0; x < num_of_rescalers; x++) {
		// Init the software scaler from FFMpeg
#if HAVE_HW_ACCEL
		if (hw_en_on && hw_en_supported) {
			img_convert_ctx = sws_getContext(source_width, source_height, PIX_FMT_RGBA,
				info.width, info.height, AV_PIX_FMT_NV12, scale_mode, NULL, NULL, NULL);
		} else
#endif // HAVE_HW_ACCEL
		{
			img_convert_ctx = sws_getContext(source_width, source_height, PIX_FMT_RGBA,
				info.width, info.height, AV_GET_CODEC_PIXEL_FORMAT(video_st, video_st->codec),
				scale_mode, NULL, NULL, NULL);
		}

		// Add rescaler to vector
		image_rescalers.push_back(img_convert_ctx);
	}
}

// Set audio resample options
void FFmpegWriter::ResampleAudio(int sample_rate, int channels) {
	original_sample_rate = sample_rate;
	original_channels = channels;
}

// Remove & deallocate all software scalers
void FFmpegWriter::RemoveScalers() {
	// Close all rescalers
	for (int x = 0; x < num_of_rescalers; x++)
		sws_freeContext(image_rescalers[x]);

	// Clear vector
	image_rescalers.clear();
}<|MERGE_RESOLUTION|>--- conflicted
+++ resolved
@@ -255,18 +255,10 @@
 		info.pixel_ratio.num = pixel_ratio.num;
 		info.pixel_ratio.den = pixel_ratio.den;
 	}
-	if (bit_rate >= 1000) {
-		// bit_rate is the bitrate in b/s
+	if (bit_rate >= 1000)                      // bit_rate is the bitrate in b/s
 		info.video_bit_rate = bit_rate;
-<<<<<<< HEAD
-	}
-	if ((bit_rate >= 0) && (bit_rate < 64)) {
-		// bit_rate is the bitrate in crf
-=======
-	if ((bit_rate >= 0) && (bit_rate < 256))    // bit_rate is the bitrate in crf
->>>>>>> 729e349d
+	if ((bit_rate >= 0) && (bit_rate < 256))   // bit_rate is the bitrate in crf
 		info.video_bit_rate = bit_rate;
-	}
 
 	info.interlaced_frame = interlaced;
 	info.top_field_first = top_field_first;
@@ -326,7 +318,11 @@
 	if (original_channels == 0)
 		original_channels = info.channels;
 
-	ZmqLogger::Instance()->AppendDebugMethod("FFmpegWriter::SetAudioOptions (" + codec + ")", "sample_rate", sample_rate, "channels", channels, "bit_rate", bit_rate);
+	ZmqLogger::Instance()->AppendDebugMethod(
+		"FFmpegWriter::SetAudioOptions (" + codec + ")",
+		"sample_rate", sample_rate,
+		"channels", channels,
+		"bit_rate", bit_rate);
 
 	// Enable / Disable audio
 	info.has_audio = has_audio;
@@ -488,48 +484,7 @@
 			{
 				switch (c->codec_id) {
 #if (LIBAVCODEC_VERSION_MAJOR >= 58)
-<<<<<<< HEAD
-				// FFmpeg 4.0+
-				case AV_CODEC_ID_AV1 :
-					c->bit_rate = 0;
-					av_opt_set_int(c->priv_data, "crf", std::min(std::stoi(value),63), 0);
-					break;
-#endif
-				case AV_CODEC_ID_VP8 :
-					c->bit_rate = 10000000;
-					av_opt_set_int(c->priv_data, "crf", std::max(std::min(std::stoi(value), 63), 4), 0); // 4-63
-					break;
-				case AV_CODEC_ID_VP9 :
-					c->bit_rate = 0;        // Must be zero!
-					av_opt_set_int(c->priv_data, "crf", std::min(std::stoi(value), 63), 0); // 0-63
-					if (std::stoi(value) == 0) {
-						av_opt_set(c->priv_data, "preset", "veryslow", 0);
-						av_opt_set_int(c->priv_data, "lossless", 1, 0);
-					}
-					break;
-				case AV_CODEC_ID_H264 :
-					av_opt_set_int(c->priv_data, "crf", std::min(std::stoi(value), 51), 0); // 0-51
-					if (std::stoi(value) == 0) {
-						av_opt_set(c->priv_data, "preset", "veryslow", 0);
-					}
-					break;
-				case AV_CODEC_ID_HEVC :
-					av_opt_set_int(c->priv_data, "crf", std::min(std::stoi(value), 51), 0); // 0-51
-					if (std::stoi(value) == 0) {
-						av_opt_set(c->priv_data, "preset", "veryslow", 0);
-						av_opt_set_int(c->priv_data, "lossless", 1, 0);
-					}
-					break;
-				default:
-					// If this codec doesn't support crf calculate a bitrate
-					// TODO: find better formula
-					double mbs = 15000000.0;
-					if (info.video_bit_rate > 0) {
-						if (info.video_bit_rate > 42) {
-							mbs = 380000.0;
-						} else {
-							mbs *= std::pow(0.912, info.video_bit_rate);
-=======
+  				// FFmpeg 4.0+
 					case AV_CODEC_ID_AV1 :
 						c->bit_rate = 0;
 						// AV1 only supports "crf" quality values
@@ -578,20 +533,16 @@
 							} else {
 								mbs *= std::pow(0.912, info.video_bit_rate);
 							}
->>>>>>> 729e349d
 						}
-					}
-					c->bit_rate = (int) (mbs);
+						c->bit_rate = (int) (mbs);
 				}
 			}
-<<<<<<< HEAD
-=======
-#endif
 		} else if (name == "qp") {
 			// encode quality and special settings like lossless
 			// This might be better in an extra methods as more options
 			// and way to set quality are possible
 #if (LIBAVCODEC_VERSION_MAJOR >= 58)
+    // FFmpeg 4.0+
 				switch (c->codec_id) {
 					case AV_CODEC_ID_AV1 :
 						c->bit_rate = 0;
@@ -621,8 +572,7 @@
 						}
 						break;
 				}
-#endif
->>>>>>> 729e349d
+#endif  // FFmpeg 4.0+
 		} else {
 			// Set AVOption
 			AV_OPTION_SET(st, c->priv_data, name.c_str(), value.c_str(), c);
@@ -894,15 +844,11 @@
 	if (info.has_audio && audio_codec_ctx && AV_GET_CODEC_TYPE(audio_st) == AVMEDIA_TYPE_AUDIO && AV_GET_CODEC_ATTRIBUTES(audio_st, audio_codec_ctx)->frame_size <= 1)
 		return;
 #if (LIBAVFORMAT_VERSION_MAJOR < 58)
-<<<<<<< HEAD
 	// FFmpeg < 4.0
-	if (info.has_video && video_codec && AV_GET_CODEC_TYPE(video_st) == AVMEDIA_TYPE_VIDEO && (oc->oformat->flags & AVFMT_RAWPICTURE) && AV_FIND_DECODER_CODEC_ID(video_st) == AV_CODEC_ID_RAWVIDEO)
-=======
 	if (info.has_video && video_codec_ctx && AV_GET_CODEC_TYPE(video_st) == AVMEDIA_TYPE_VIDEO && (oc->oformat->flags & AVFMT_RAWPICTURE) && AV_FIND_DECODER_CODEC_ID(video_st) == AV_CODEC_ID_RAWVIDEO)
 		return;
 #else
 	if (info.has_video && video_codec_ctx && AV_GET_CODEC_TYPE(video_st) == AVMEDIA_TYPE_VIDEO && AV_FIND_DECODER_CODEC_ID(video_st) == AV_CODEC_ID_RAWVIDEO)
->>>>>>> 729e349d
 		return;
 #endif
 
@@ -951,27 +897,6 @@
 			// Encode video packet (older than FFmpeg 3.2)
 			error_code = avcodec_encode_video2(video_codec_ctx, &pkt, NULL, &got_packet);
 
-<<<<<<< HEAD
-=======
-#else
-			// Encode video packet (even older version of FFmpeg)
-			int video_outbuf_size = 0;
-
-			/* encode the image */
-			int out_size = avcodec_encode_video(video_codec_ctx, NULL, video_outbuf_size, NULL);
-
-			/* if zero size, it means the image was buffered */
-			if (out_size > 0) {
-				if(video_codec_ctx->coded_frame->key_frame)
-					pkt.flags |= AV_PKT_FLAG_KEY;
-				pkt.data= video_outbuf;
-				pkt.size= out_size;
-
-				// got data back (so encode this frame)
-				got_packet = 1;
-			}
-#endif // LIBAVFORMAT_VERSION_MAJOR >= 54
->>>>>>> 729e349d
 #endif // IS_FFMPEG_3_2
 
 			if (error_code < 0) {
@@ -995,10 +920,6 @@
 			if (error_code < 0) {
 				ZmqLogger::Instance()->AppendDebugMethod("FFmpegWriter::flush_encoders ERROR [" + (std::string)av_err2str(error_code) + "]", "error_code", error_code);
 			}
-<<<<<<< HEAD
-
-=======
->>>>>>> 729e349d
 		}
 
 	// FLUSH AUDIO ENCODER
@@ -1007,14 +928,7 @@
 
 			// Increment PTS (in samples and scaled to the codec's timebase)
 			// for some reason, it requires me to multiply channels X 2
-<<<<<<< HEAD
-			write_audio_count += av_rescale_q(audio_input_position / (audio_codec->channels * av_get_bytes_per_sample(AV_SAMPLE_FMT_S16)), (AVRational){1, info.sample_rate}, audio_codec->time_base);
-=======
 			write_audio_count += av_rescale_q(audio_input_position / (audio_codec_ctx->channels * av_get_bytes_per_sample(AV_SAMPLE_FMT_S16)), av_make_q(1, info.sample_rate), audio_codec_ctx->time_base);
-#else
-			write_audio_count += av_rescale_q(audio_input_position / audio_codec_ctx->channels, av_make_q(1, info.sample_rate), audio_codec_ctx->time_base);
-#endif
->>>>>>> 729e349d
 
 			AVPacket pkt;
 			av_init_packet(&pkt);
@@ -1838,20 +1752,16 @@
 			// Convert to planar (if needed by audio codec)
 			AVFrame *frame_final = AV_ALLOCATE_FRAME();
 			AV_RESET_FRAME(frame_final);
-<<<<<<< HEAD
-			if (av_sample_fmt_is_planar(audio_codec->sample_fmt)) {
-				ZmqLogger::Instance()->AppendDebugMethod("FFmpegWriter::write_audio_packets (2nd resampling for Planar formats)",
+      if (av_sample_fmt_is_planar(audio_codec_ctx->sample_fmt)) {
+				ZmqLogger::Instance()->AppendDebugMethod(
+          "FFmpegWriter::write_audio_packets (2nd resampling for Planar formats)",
 					"in_sample_fmt", output_sample_fmt,
-					"out_sample_fmt", audio_codec->sample_fmt,
+					"out_sample_fmt", audio_codec_ctx->sample_fmt,
 					"in_sample_rate", info.sample_rate,
 					"out_sample_rate", info.sample_rate,
 					"in_channels", info.channels,
 					"out_channels", info.channels
 				);
-=======
-			if (av_sample_fmt_is_planar(audio_codec_ctx->sample_fmt)) {
-				ZmqLogger::Instance()->AppendDebugMethod("FFmpegWriter::write_audio_packets (2nd resampling for Planar formats)", "in_sample_fmt", output_sample_fmt, "out_sample_fmt", audio_codec_ctx->sample_fmt, "in_sample_rate", info.sample_rate, "out_sample_rate", info.sample_rate, "in_channels", info.channels, "out_channels", info.channels);
->>>>>>> 729e349d
 
 				// setup resample context
 				if (!avr_planar) {
@@ -1888,12 +1798,8 @@
 
 				// Create output frame (and allocate arrays)
 				frame_final->nb_samples = audio_input_frame_size;
-<<<<<<< HEAD
 				av_samples_alloc(frame_final->data, frame_final->linesize, info.channels,
-					frame_final->nb_samples, audio_codec->sample_fmt, 0);
-=======
-				av_samples_alloc(frame_final->data, frame_final->linesize, info.channels, frame_final->nb_samples, audio_codec_ctx->sample_fmt, 0);
->>>>>>> 729e349d
+        	frame_final->nb_samples, audio_codec_ctx->sample_fmt, 0);
 
 				// Convert audio samples
 				int nb_samples = SWR_CONVERT(
@@ -1907,13 +1813,10 @@
 				);
 
 				// Copy audio samples over original samples
-				if (nb_samples > 0)
-<<<<<<< HEAD
+				if (nb_samples > 0) {
 					memcpy(samples, frame_final->data[0],
-						nb_samples * av_get_bytes_per_sample(audio_codec->sample_fmt) * info.channels);
-=======
-					memcpy(samples, frame_final->data[0], nb_samples * av_get_bytes_per_sample(audio_codec_ctx->sample_fmt) * info.channels);
->>>>>>> 729e349d
+						nb_samples * av_get_bytes_per_sample(audio_codec_ctx->sample_fmt) * info.channels);
+        }
 
 				// deallocate AVFrame
 				av_freep(&(audio_frame->data[0]));
@@ -1925,29 +1828,22 @@
 			} else {
 				// Create a new array
 				final_samples = (int16_t *) av_malloc(
-<<<<<<< HEAD
 					sizeof(int16_t) * audio_input_position
-					* (av_get_bytes_per_sample(audio_codec->sample_fmt) /
+					* (av_get_bytes_per_sample(audio_codec_ctx->sample_fmt) /
 					   av_get_bytes_per_sample(AV_SAMPLE_FMT_S16) )
 				);
-=======
-						sizeof(int16_t) * audio_input_position * (av_get_bytes_per_sample(audio_codec_ctx->sample_fmt) / av_get_bytes_per_sample(AV_SAMPLE_FMT_S16)));
->>>>>>> 729e349d
 
 				// Copy audio into buffer for frame
-				memcpy(final_samples, samples, audio_input_position * av_get_bytes_per_sample(audio_codec_ctx->sample_fmt));
+				memcpy(final_samples, samples,
+					audio_input_position * av_get_bytes_per_sample(audio_codec_ctx->sample_fmt));
 
 				// Init the nb_samples property
 				frame_final->nb_samples = audio_input_frame_size;
 
 				// Fill the final_frame AVFrame with audio (non planar)
-<<<<<<< HEAD
-				avcodec_fill_audio_frame(frame_final, audio_codec->channels, audio_codec->sample_fmt,
-					(uint8_t *) final_samples, audio_encoder_buffer_size, 0);
-=======
-				avcodec_fill_audio_frame(frame_final, audio_codec_ctx->channels, audio_codec_ctx->sample_fmt, (uint8_t *) final_samples,
-										 audio_encoder_buffer_size, 0);
->>>>>>> 729e349d
+				avcodec_fill_audio_frame(frame_final, audio_codec_ctx->channels,
+					audio_codec_ctx->sample_fmt, (uint8_t *) final_samples,
+					audio_encoder_buffer_size, 0);
 			}
 
 			// Increment PTS (in samples)
@@ -2151,11 +2047,14 @@
 bool FFmpegWriter::write_video_packet(std::shared_ptr<Frame> frame, AVFrame *frame_final) {
 #if (LIBAVFORMAT_VERSION_MAJOR >= 58)
 	// FFmpeg 4.0+
-	ZmqLogger::Instance()->AppendDebugMethod("FFmpegWriter::write_video_packet", "frame->number", frame->number, "oc->oformat->flags", oc->oformat->flags);
+	ZmqLogger::Instance()->AppendDebugMethod("FFmpegWriter::write_video_packet",
+		"frame->number", frame->number, "oc->oformat->flags", oc->oformat->flags);
 
 	if (AV_GET_CODEC_TYPE(video_st) == AVMEDIA_TYPE_VIDEO && AV_FIND_DECODER_CODEC_ID(video_st) == AV_CODEC_ID_RAWVIDEO) {
 #else
-	ZmqLogger::Instance()->AppendDebugMethod("FFmpegWriter::write_video_packet", "frame->number", frame->number, "oc->oformat->flags & AVFMT_RAWPICTURE", oc->oformat->flags & AVFMT_RAWPICTURE);
+	ZmqLogger::Instance()->AppendDebugMethod("FFmpegWriter::write_video_packet",
+		"frame->number", frame->number,
+		"oc->oformat->flags & AVFMT_RAWPICTURE", oc->oformat->flags & AVFMT_RAWPICTURE);
 
 	if (oc->oformat->flags & AVFMT_RAWPICTURE) {
 #endif
@@ -2183,10 +2082,6 @@
 		AV_FREE_PACKET(&pkt);
 
 	} else
-<<<<<<< HEAD
-#endif // LIBAVFORMAT_VERSION_MAJOR >= 58
-=======
->>>>>>> 729e349d
 	{
 
 		AVPacket pkt;
@@ -2205,13 +2100,8 @@
 			if (!(hw_frame = av_frame_alloc())) {
 				std::clog << "Error code: av_hwframe_alloc\n";
 			}
-<<<<<<< HEAD
-			if (av_hwframe_get_buffer(video_codec->hw_frames_ctx, hw_frame, 0) < 0) {
+			if (av_hwframe_get_buffer(video_codec_ctx->hw_frames_ctx, hw_frame, 0) < 0) {
 				std::clog << "Error code: av_hwframe_get_buffer\n";
-=======
-			if (av_hwframe_get_buffer(video_codec_ctx->hw_frames_ctx, hw_frame, 0) < 0) {
-				fprintf(stderr, "Error code: av_hwframe_get_buffer\n");
->>>>>>> 729e349d
 			}
 			if (!hw_frame->hw_frames_ctx) {
 				std::clog << "Error hw_frames_ctx.\n";
@@ -2240,19 +2130,14 @@
 		}
 		error_code = ret;
 		if (ret < 0 ) {
-<<<<<<< HEAD
-			ZmqLogger::Instance()->AppendDebugMethod("FFmpegWriter::write_video_packet (Frame not sent) ERROR [" + (std::string) av_err2str(ret) + "]", "ret", ret);
-			avcodec_send_frame(video_codec, NULL);
-=======
 			ZmqLogger::Instance()->AppendDebugMethod("FFmpegWriter::write_video_packet (Frame not sent)");
 			if (ret == AVERROR(EAGAIN) ) {
-				std::cerr << "Frame EAGAIN" << "\n";
+				std::clog << "Frame EAGAIN\n";
 			}
 			if (ret == AVERROR_EOF ) {
-				std::cerr << "Frame AVERROR_EOF" << "\n";
+				std::clog << "Frame AVERROR_EOF\n";
 			}
 			avcodec_send_frame(video_codec_ctx, NULL);
->>>>>>> 729e349d
 		}
 		else {
 			while (ret >= 0) {
@@ -2278,28 +2163,6 @@
 		if (got_packet_ptr == 0) {
 			ZmqLogger::Instance()->AppendDebugMethod("FFmpegWriter::write_video_packet (Frame gotpacket error)");
 		}
-<<<<<<< HEAD
-=======
-#else
-		// Write video packet (even older versions of FFmpeg)
-		int video_outbuf_size = 200000;
-		video_outbuf = (uint8_t*) av_malloc(200000);
-
-		/* encode the image */
-		int out_size = avcodec_encode_video(video_codec_ctx, video_outbuf, video_outbuf_size, frame_final);
-
-		/* if zero size, it means the image was buffered */
-		if (out_size > 0) {
-			if(video_codec_ctx->coded_frame->key_frame)
-				pkt.flags |= AV_PKT_FLAG_KEY;
-			pkt.data= video_outbuf;
-			pkt.size= out_size;
-
-			// got data back (so encode this frame)
-			got_packet_ptr = 1;
-		}
-#endif // LIBAVFORMAT_VERSION_MAJOR >= 54
->>>>>>> 729e349d
 #endif // IS_FFMPEG_3_2
 
 		/* if zero size, it means the image was buffered */
