/**
 * @file
 * @brief Header file for Object Detection effect class
 * @author Jonathan Thomas <jonathan@openshot.org>
 *
 * @ref License
 */

/* LICENSE
 *
 * Copyright (c) 2008-2019 OpenShot Studios, LLC
 * <http://www.openshotstudios.com/>. This file is part of
 * OpenShot Library (libopenshot), an open-source project dedicated to
 * delivering high quality video editing and animation solutions to the
 * world. For more information visit <http://www.openshot.org/>.
 *
 * OpenShot Library (libopenshot) is free software: you can redistribute it
 * and/or modify it under the terms of the GNU Lesser General Public License
 * as published by the Free Software Foundation, either version 3 of the
 * License, or (at your option) any later version.
 *
 * OpenShot Library (libopenshot) is distributed in the hope that it will be
 * useful, but WITHOUT ANY WARRANTY; without even the implied warranty of
 * MERCHANTABILITY or FITNESS FOR A PARTICULAR PURPOSE. See the
 * GNU Lesser General Public License for more details.
 *
 * You should have received a copy of the GNU Lesser General Public License
 * along with OpenShot Library. If not, see <http://www.gnu.org/licenses/>.
 */

#ifndef OPENSHOT_OBJECT_DETECTION_EFFECT_H
#define OPENSHOT_OBJECT_DETECTION_EFFECT_H

#include "../EffectBase.h"

#include <cmath>
#include <stdio.h>
#include <memory>
#include <opencv2/opencv.hpp>
#include "../Color.h"
#include "../Json.h"
#include "../KeyFrame.h"
#include "protobuf_messages/objdetectdata.pb.h"

// Struct that stores the detected bounding boxes for all the clip frames
struct DetectionData{
    DetectionData(){}
    DetectionData(
		std::vector<int> _classIds,
		std::vector<float> _confidences,
		std::vector<cv::Rect_<float>> _boxes,
		size_t _frameId,
		std::vector<int> _objectIds)
	{
        classIds = _classIds;
        confidences = _confidences;
        boxes = _boxes;
        frameId = _frameId;
		objectIds = _objectIds;
    }
    size_t frameId;
    std::vector<int> classIds;
    std::vector<float> confidences;
    std::vector<cv::Rect_<float>> boxes;
	std::vector<int> objectIds;
};

namespace openshot
{
    /**
     * @brief This effect displays all the detected objects on a clip.
     */
    class ObjectDetection : public EffectBase
    {
    private:
        std::string protobuf_data_path;
        std::map<size_t, DetectionData> detectionsData;
        std::vector<std::string> classNames;

        std::vector<cv::Scalar> classesColor;

        /// Init effect settings
        void init_effect_details();

<<<<<<< HEAD
		void drawPred(int classId, float conf, cv::Rect2d box, cv::Mat& frame, int objectNumber);
=======
        void drawPred(int classId, float conf, cv::Rect2d box, cv::Mat& frame);
>>>>>>> 8cefd49a

    public:

<<<<<<< HEAD
		/// Index of the Tracked Object that was selected to modify it's properties
		int selectedObjectIndex;

		/// Blank constructor, useful when using Json to load the effect properties
		ObjectDetection(std::string clipTrackerDataPath);
=======
        ObjectDetection();
>>>>>>> 8cefd49a

        ObjectDetection(std::string clipTrackerDataPath);

        /// @brief This method is required for all derived classes of EffectBase, and returns a
        /// modified openshot::Frame object
        ///
        /// The frame object is passed into this method, and a frame_number is passed in which
        /// tells the effect which settings to use from its keyframes (starting at 1).
        ///
        /// @returns The modified openshot::Frame object
        /// @param frame The frame object that needs the effect applied to it
        /// @param frame_number The frame number (starting at 1) of the effect on the timeline.
        std::shared_ptr<Frame> GetFrame(std::shared_ptr<Frame> frame, int64_t frame_number) override;

        std::shared_ptr<openshot::Frame> GetFrame(int64_t frame_number) override { return GetFrame(std::make_shared<Frame>(), frame_number); }

<<<<<<< HEAD
		/// Load protobuf data file
        bool LoadObjDetectdData(std::string inputFilePath);

		/// Get tracker info for the desired frame
		DetectionData GetTrackedData(size_t frameId);

		/// Get the indexes and IDs of all visible objects in the given frame
		std::string GetVisibleObjects(int64_t frame_number) const override;

		/// Get and Set JSON methods
		std::string Json() const override; ///< Generate JSON string of this object
		void SetJson(const std::string value) override; ///< Load JSON string into this object
		Json::Value JsonValue() const override; ///< Generate Json::Value for this object
		void SetJsonValue(const Json::Value root) override; ///< Load Json::Value into this object
=======
        /// Load protobuf data file
        bool LoadObjDetectdData(std::string inputFilePath);

        DetectionData GetTrackedData(size_t frameId);

        // Get and Set JSON methods
        std::string Json() const override; ///< Generate JSON string of this object
        void SetJson(const std::string value) override; ///< Load JSON string into this object
        Json::Value JsonValue() const override; ///< Generate Json::Value for this object
        void SetJsonValue(const Json::Value root) override; ///< Load Json::Value into this object
>>>>>>> 8cefd49a

        /// Get all properties for a specific frame (perfect for a UI to display the current state
        /// of all properties at any time)
        std::string PropertiesJSON(int64_t requested_frame) const override;
    };

}

#endif<|MERGE_RESOLUTION|>--- conflicted
+++ resolved
@@ -82,25 +82,16 @@
         /// Init effect settings
         void init_effect_details();
 
-<<<<<<< HEAD
-		void drawPred(int classId, float conf, cv::Rect2d box, cv::Mat& frame, int objectNumber);
-=======
         void drawPred(int classId, float conf, cv::Rect2d box, cv::Mat& frame);
->>>>>>> 8cefd49a
 
     public:
-
-<<<<<<< HEAD
-		/// Index of the Tracked Object that was selected to modify it's properties
-		int selectedObjectIndex;
-
-		/// Blank constructor, useful when using Json to load the effect properties
-		ObjectDetection(std::string clipTrackerDataPath);
-=======
-        ObjectDetection();
->>>>>>> 8cefd49a
+        /// Index of the Tracked Object that was selected to modify it's properties
+        int selectedObjectIndex;
 
         ObjectDetection(std::string clipTrackerDataPath);
+
+        /// Default constructor
+        ObjectDetection();
 
         /// @brief This method is required for all derived classes of EffectBase, and returns a
         /// modified openshot::Frame object
@@ -115,33 +106,20 @@
 
         std::shared_ptr<openshot::Frame> GetFrame(int64_t frame_number) override { return GetFrame(std::make_shared<Frame>(), frame_number); }
 
-<<<<<<< HEAD
-		/// Load protobuf data file
-        bool LoadObjDetectdData(std::string inputFilePath);
-
-		/// Get tracker info for the desired frame
-		DetectionData GetTrackedData(size_t frameId);
-
-		/// Get the indexes and IDs of all visible objects in the given frame
-		std::string GetVisibleObjects(int64_t frame_number) const override;
-
-		/// Get and Set JSON methods
-		std::string Json() const override; ///< Generate JSON string of this object
-		void SetJson(const std::string value) override; ///< Load JSON string into this object
-		Json::Value JsonValue() const override; ///< Generate Json::Value for this object
-		void SetJsonValue(const Json::Value root) override; ///< Load Json::Value into this object
-=======
         /// Load protobuf data file
         bool LoadObjDetectdData(std::string inputFilePath);
 
+        /// Get tracker info for the desired frame
         DetectionData GetTrackedData(size_t frameId);
+
+        /// Get the indexes and IDs of all visible objects in the given frame
+        std::string GetVisibleObjects(int64_t frame_number) const override;
 
         // Get and Set JSON methods
         std::string Json() const override; ///< Generate JSON string of this object
         void SetJson(const std::string value) override; ///< Load JSON string into this object
         Json::Value JsonValue() const override; ///< Generate Json::Value for this object
         void SetJsonValue(const Json::Value root) override; ///< Load Json::Value into this object
->>>>>>> 8cefd49a
 
         /// Get all properties for a specific frame (perfect for a UI to display the current state
         /// of all properties at any time)
