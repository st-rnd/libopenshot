--- conflicted
+++ resolved
@@ -67,27 +67,6 @@
 
 namespace openshot
 {
-<<<<<<< HEAD
-	/**
-	 * @brief This effect displays all the detected objects on a clip.
-	 */
-	class ObjectDetection : public EffectBase
-	{
-	private:
-		std::string protobuf_data_path;
-		std::map<size_t, DetectionData> detectionsData;
-		std::vector<std::string> classNames;
-
-		std::vector<cv::Scalar> classesColor;
-
-		/// Minimum confidence value to display the detected objects
-		float confidence_threshold = 0.5; 
-		/// Contain the user selected classes for visualization
-		std::vector<std::string> display_classes;
-		std::string class_filter;
-
-		/// Init effect settings
-=======
     /**
      * @brief This effect displays all the detected objects on a clip.
      */
@@ -100,8 +79,13 @@
 
         std::vector<cv::Scalar> classesColor;
 
-        /// Init effect settings
->>>>>>> f26b4bf8
+		/// Minimum confidence value to display the detected objects
+		float confidence_threshold = 0.5; 
+		/// Contain the user selected classes for visualization
+		std::vector<std::string> display_classes;
+		std::string class_filter;
+
+		/// Init effect settings
 		void init_effect_details();
 		/// Draw bounding box with class and score text 
 		void drawPred(int classId, float conf, cv::Rect2d box, cv::Mat& frame, int objectNumber, std::vector<int> color, float alpha, 
