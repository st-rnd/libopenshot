--- conflicted
+++ resolved
@@ -32,10 +32,7 @@
 #define OPENSHOT_COORDINATE_H
 
 #include <iostream>
-<<<<<<< HEAD
-=======
 #include "Fraction.h"
->>>>>>> b5c3d0b5
 #include "Json.h"
 
 namespace openshot {
