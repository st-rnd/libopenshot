--- conflicted
+++ resolved
@@ -280,11 +280,7 @@
 
 	/* Apply effects to the source frame (if any). If multiple clips are overlapping, only process the
 	 * effects on the top clip. */
-<<<<<<< HEAD
 	if (is_top_clip && source_frame) {
-=======
-	if (is_top_clip && source_frame)
->>>>>>> 31e9e7b6
 		#pragma omp critical (T_addLayer)
 		source_frame = apply_effects(source_frame, timeline_frame_number, source_clip->Layer());
 	}
@@ -728,12 +724,7 @@
 		#pragma omp parallel
 		{
 			// Loop through all requested frames
-<<<<<<< HEAD
-			// The scheduler has to be static!
-			#pragma omp for ordered schedule(static,1) firstprivate(nearby_clips, requested_frame, minimum_frames)
-=======
 			#pragma omp for ordered firstprivate(nearby_clips, requested_frame, minimum_frames) schedule(static,1)
->>>>>>> 31e9e7b6
 			for (int64_t frame_number = requested_frame; frame_number < requested_frame + minimum_frames; frame_number++)
 			{
 				// Debug output
