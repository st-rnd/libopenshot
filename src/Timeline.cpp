/**
 * @file
 * @brief Source file for Timeline class
 * @author Jonathan Thomas <jonathan@openshot.org>
 *
 * @ref License
 */

/* LICENSE
 *
 * Copyright (c) 2008-2019 OpenShot Studios, LLC
 * <http://www.openshotstudios.com/>. This file is part of
 * OpenShot Library (libopenshot), an open-source project dedicated to
 * delivering high quality video editing and animation solutions to the
 * world. For more information visit <http://www.openshot.org/>.
 *
 * OpenShot Library (libopenshot) is free software: you can redistribute it
 * and/or modify it under the terms of the GNU Lesser General Public License
 * as published by the Free Software Foundation, either version 3 of the
 * License, or (at your option) any later version.
 *
 * OpenShot Library (libopenshot) is distributed in the hope that it will be
 * useful, but WITHOUT ANY WARRANTY; without even the implied warranty of
 * MERCHANTABILITY or FITNESS FOR A PARTICULAR PURPOSE. See the
 * GNU Lesser General Public License for more details.
 *
 * You should have received a copy of the GNU Lesser General Public License
 * along with OpenShot Library. If not, see <http://www.gnu.org/licenses/>.
 */

#include "Timeline.h"
#include "Exceptions.h"

using namespace openshot;

// Default Constructor for the timeline (which sets the canvas width and height)
Timeline::Timeline(int width, int height, Fraction fps, int sample_rate, int channels, ChannelLayout channel_layout) :
		is_open(false), auto_map_clips(true), managed_cache(true), path(""),
		max_concurrent_frames(OPEN_MP_NUM_PROCESSORS)
{
	// Create CrashHandler and Attach (incase of errors)
	CrashHandler::Instance();

	// Init viewport size (curve based, because it can be animated)
	viewport_scale = Keyframe(100.0);
	viewport_x = Keyframe(0.0);
	viewport_y = Keyframe(0.0);

	// Init background color
	color.red = Keyframe(0.0);
	color.green = Keyframe(0.0);
	color.blue = Keyframe(0.0);

	// Init FileInfo struct (clear all values)
	info.width = width;
	info.height = height;
	preview_width = info.width;
	preview_height = info.height;
	info.fps = fps;
	info.sample_rate = sample_rate;
	info.channels = channels;
	info.channel_layout = channel_layout;
	info.video_timebase = fps.Reciprocal();
	info.duration = 60 * 30; // 30 minute default duration
	info.has_audio = true;
	info.has_video = true;
	info.video_length = info.fps.ToFloat() * info.duration;
	info.display_ratio = openshot::Fraction(width, height);
	info.display_ratio.Reduce();
	info.pixel_ratio = openshot::Fraction(1, 1);
	info.acodec = "openshot::timeline";
	info.vcodec = "openshot::timeline";

    // Init cache
    final_cache = new CacheMemory();

	// Init max image size
	SetMaxSize(info.width, info.height);
}

// Constructor for the timeline (which loads a JSON structure from a file path, and initializes a timeline)
Timeline::Timeline(const std::string& projectPath, bool convert_absolute_paths) :
		is_open(false), auto_map_clips(true), managed_cache(true), path(projectPath),
        max_concurrent_frames(OPEN_MP_NUM_PROCESSORS) {

	// Create CrashHandler and Attach (incase of errors)
	CrashHandler::Instance();

	// Init final cache as NULL (will be created after loading json)
	final_cache = NULL;

	// Init viewport size (curve based, because it can be animated)
	viewport_scale = Keyframe(100.0);
	viewport_x = Keyframe(0.0);
	viewport_y = Keyframe(0.0);

	// Init background color
	color.red = Keyframe(0.0);
	color.green = Keyframe(0.0);
	color.blue = Keyframe(0.0);

	// Check if path exists
	QFileInfo filePath(QString::fromStdString(path));
	if (!filePath.exists()) {
		throw InvalidFile("File could not be opened.", path);
	}

	// Check OpenShot Install Path exists
	Settings *s = Settings::Instance();
	QDir openshotPath(QString::fromStdString(s->PATH_OPENSHOT_INSTALL));
	if (!openshotPath.exists()) {
		throw InvalidFile("PATH_OPENSHOT_INSTALL could not be found.", s->PATH_OPENSHOT_INSTALL);
	}
	QDir openshotTransPath(openshotPath.filePath("transitions"));
	if (!openshotTransPath.exists()) {
		throw InvalidFile("PATH_OPENSHOT_INSTALL/transitions could not be found.", openshotTransPath.path().toStdString());
	}

	// Determine asset path
	QString asset_name = filePath.baseName().left(30) + "_assets";
	QDir asset_folder(filePath.dir().filePath(asset_name));
	if (!asset_folder.exists()) {
		// Create directory if needed
		asset_folder.mkpath(".");
	}

	// Load UTF-8 project file into QString
	QFile projectFile(QString::fromStdString(path));
	projectFile.open(QFile::ReadOnly);
	QString projectContents = QString::fromUtf8(projectFile.readAll());

	// Convert all relative paths into absolute paths (if requested)
	if (convert_absolute_paths) {

		// Find all "image" or "path" references in JSON (using regex). Must loop through match results
		// due to our path matching needs, which are not possible with the QString::replace() function.
		QRegularExpression allPathsRegex(QStringLiteral("\"(image|path)\":.*?\"(.*?)\""));
		std::vector<QRegularExpressionMatch> matchedPositions;
		QRegularExpressionMatchIterator i = allPathsRegex.globalMatch(projectContents);
		while (i.hasNext()) {
			QRegularExpressionMatch match = i.next();
			if (match.hasMatch()) {
				// Push all match objects into a vector (so we can reverse them later)
				matchedPositions.push_back(match);
			}
		}

		// Reverse the matches (bottom of file to top, so our replacements don't break our match positions)
		std::vector<QRegularExpressionMatch>::reverse_iterator itr;
		for (itr = matchedPositions.rbegin(); itr != matchedPositions.rend(); itr++) {
			QRegularExpressionMatch match = *itr;
			QString relativeKey = match.captured(1); // image or path
			QString relativePath = match.captured(2); // relative file path
			QString absolutePath = "";

			// Find absolute path of all path, image (including special replacements of @assets and @transitions)
			if (relativePath.startsWith("@assets")) {
				absolutePath = QFileInfo(asset_folder.absoluteFilePath(relativePath.replace("@assets", "."))).canonicalFilePath();
			} else if (relativePath.startsWith("@transitions")) {
				absolutePath = QFileInfo(openshotTransPath.absoluteFilePath(relativePath.replace("@transitions", "."))).canonicalFilePath();
			} else {
				absolutePath = QFileInfo(filePath.absoluteDir().absoluteFilePath(relativePath)).canonicalFilePath();
			}

			// Replace path in JSON content, if an absolute path was successfully found
			if (!absolutePath.isEmpty()) {
				projectContents.replace(match.capturedStart(0), match.capturedLength(0), "\"" + relativeKey + "\": \"" + absolutePath + "\"");
			}
		}
		// Clear matches
		matchedPositions.clear();
	}

	// Set JSON of project
	SetJson(projectContents.toStdString());

	// Calculate valid duration and set has_audio and has_video
	// based on content inside this Timeline's clips.
	float calculated_duration = 0.0;
	for (auto clip : clips)
	{
		float clip_last_frame = clip->Position() + clip->Duration();
		if (clip_last_frame > calculated_duration)
			calculated_duration = clip_last_frame;
		if (clip->Reader() && clip->Reader()->info.has_audio)
			info.has_audio = true;
		if (clip->Reader() && clip->Reader()->info.has_video)
			info.has_video = true;

	}
	info.video_length = calculated_duration * info.fps.ToFloat();
	info.duration = calculated_duration;

	// Init FileInfo settings
	info.acodec = "openshot::timeline";
	info.vcodec = "openshot::timeline";
	info.video_timebase = info.fps.Reciprocal();
	info.has_video = true;
	info.has_audio = true;

    // Init cache
    final_cache = new CacheMemory();

	// Init max image size
	SetMaxSize(info.width, info.height);
}

Timeline::~Timeline() {
	if (is_open)
		// Auto Close if not already
		Close();

	// Free all allocated frame mappers
	std::set<FrameMapper *>::iterator it;
	for (it = allocated_frame_mappers.begin(); it != allocated_frame_mappers.end(); ) {
		// Dereference and clean up FrameMapper object
		FrameMapper *mapper = (*it);
		mapper->Reader(NULL);
		mapper->Close();
		delete mapper;
		// Remove reference and proceed to next element
		it = allocated_frame_mappers.erase(it);
	}

	// Destroy previous cache (if managed by timeline)
	if (managed_cache && final_cache) {
		delete final_cache;
		final_cache = NULL;
	}
}

// Add to the tracked_objects map a pointer to a tracked object (TrackedObjectBBox) 
void Timeline::AddTrackedObject(std::shared_ptr<openshot::TrackedObjectBase> trackedObject){

	// Search for the tracked object on the map
	auto iterator = tracked_objects.find(trackedObject->Id());

	if (iterator != tracked_objects.end()){
		// Tracked object's id already present on the map, overwrite it
		iterator->second = trackedObject;
	} 
	else{
		// Tracked object's id not present -> insert it on the map
		tracked_objects[trackedObject->Id()] = trackedObject;
	}

	return;
}

// Return tracked object pointer by it's id
std::shared_ptr<openshot::TrackedObjectBase> Timeline::GetTrackedObject(std::string id) const{

	// Search for the tracked object on the map
	auto iterator = tracked_objects.find(id);

	if (iterator != tracked_objects.end()){
		// Id found, return the pointer to the tracked object
		std::shared_ptr<openshot::TrackedObjectBase> trackedObject = iterator->second;
		return trackedObject;
	}
	else {
		// Id not found, return a null pointer
		return nullptr;
	}	
}

// Return the ID's of the tracked objects as a list of strings
std::list<std::string> Timeline::GetTrackedObjectsIds() const{

	// Create a list of strings
	std::list<std::string> trackedObjects_ids;

	// Iterate through the tracked_objects map
	for (auto const& it: tracked_objects){
		// Add the IDs to the list
		trackedObjects_ids.push_back(it.first);
	}

	return trackedObjects_ids;
}

// Return the trackedObject's properties as a JSON string
std::string Timeline::GetTrackedObjectValues(std::string id, int64_t frame_number) const {

	// Initialize the JSON object
	Json::Value trackedObjectJson;

	// Search for the tracked object on the map
	auto iterator = tracked_objects.find(id);

	if (iterator != tracked_objects.end())
	{
		// Id found, Get the object pointer and cast it as a TrackedObjectBBox
		std::shared_ptr<TrackedObjectBBox> trackedObject = std::static_pointer_cast<TrackedObjectBBox>(iterator->second);

		// Get the trackedObject values for it's first frame
		if (trackedObject->ExactlyContains(frame_number)){
			BBox box = trackedObject->GetBox(frame_number);
			float x1 = box.cx - (box.width/2);
			float y1 = box.cy - (box.height/2);
			float x2 = box.cx + (box.width/2);
			float y2 = box.cy + (box.height/2);
			float rotation = box.angle;

			trackedObjectJson["x1"] = x1;
			trackedObjectJson["y1"] = y1;
			trackedObjectJson["x2"] = x2;
			trackedObjectJson["y2"] = y2;
			trackedObjectJson["rotation"] = rotation;
		
		} else {
			BBox box = trackedObject->BoxVec.begin()->second;
			float x1 = box.cx - (box.width/2);
			float y1 = box.cy - (box.height/2);
			float x2 = box.cx + (box.width/2);
			float y2 = box.cy + (box.height/2);
			float rotation = box.angle;

			trackedObjectJson["x1"] = x1;
			trackedObjectJson["y1"] = y1;
			trackedObjectJson["x2"] = x2;
			trackedObjectJson["y2"] = y2;
			trackedObjectJson["rotation"] = rotation;
		}

	}
	else {
		// Id not found, return all 0 values
		trackedObjectJson["x1"] = 0;
		trackedObjectJson["y1"] = 0;
		trackedObjectJson["x2"] = 0;
		trackedObjectJson["y2"] = 0;
		trackedObjectJson["rotation"] = 0;
	}	

	return trackedObjectJson.toStyledString();
}

// Add an openshot::Clip to the timeline
void Timeline::AddClip(Clip* clip)
{
	// Assign timeline to clip
	clip->ParentTimeline(this);

	// Clear cache of clip and nested reader (if any)
	clip->cache.Clear();
	if (clip->Reader() && clip->Reader()->GetCache())
		clip->Reader()->GetCache()->Clear();

	// All clips should be converted to the frame rate of this timeline
	if (auto_map_clips)
		// Apply framemapper (or update existing framemapper)
		apply_mapper_to_clip(clip);

	// Add clip to list
	clips.push_back(clip);

	// Sort clips
	sort_clips();
}

// Add an effect to the timeline
void Timeline::AddEffect(EffectBase* effect)
{
	// Assign timeline to effect
	effect->ParentTimeline(this);

	// Add effect to list
	effects.push_back(effect);

	// Sort effects
	sort_effects();
}

// Remove an effect from the timeline
void Timeline::RemoveEffect(EffectBase* effect)
{
	effects.remove(effect);
}

// Remove an openshot::Clip to the timeline
void Timeline::RemoveClip(Clip* clip)
{
	clips.remove(clip);
}

// Look up a clip
openshot::Clip* Timeline::GetClip(const std::string& id)
{
	// Find the matching clip (if any)
	for (const auto& clip : clips) {
		if (clip->Id() == id) {
			return clip;
		}
	}
	return nullptr;
}

// Look up a timeline effect
openshot::EffectBase* Timeline::GetEffect(const std::string& id)
{
	// Find the matching effect (if any)
	for (const auto& effect : effects) {
		if (effect->Id() == id) {
			return effect;
		}
	}
	return nullptr;
}

openshot::EffectBase* Timeline::GetClipEffect(const std::string& id)
{
	// Search all clips for matching effect ID
	for (const auto& clip : clips) {
		const auto e = clip->GetEffect(id);
		if (e != nullptr) {
			return e;
		}
	}
	return nullptr;
}

// Return the list of effects on all clips
std::list<openshot::EffectBase*> Timeline::ClipEffects() const {

	// Initialize the list
	std::list<EffectBase*> ClipEffects;

	// Loop through all clips
	for (const auto& clip : clips) {
		
		// Get the clip's list of effects
		std::list<EffectBase*> clipEffects = clip->Effects();

		// Append the clip's effects to the list
		ClipEffects.insert(ClipEffects.end(), clipEffects.begin(), clipEffects.end());
	}

	return ClipEffects;
}

// Compute the end time of the latest timeline element
double Timeline::GetMaxTime() {
	double last_clip = 0.0;
	double last_effect = 0.0;

	if (!clips.empty()) {
		const auto max_clip = std::max_element(
				clips.begin(), clips.end(), CompareClipEndFrames());
		last_clip = (*max_clip)->Position() + (*max_clip)->Duration();
	}
	if (!effects.empty()) {
		const auto max_effect = std::max_element(
				effects.begin(), effects.end(), CompareEffectEndFrames());
		last_effect = (*max_effect)->Position() + (*max_effect)->Duration();
	}
	return std::max(last_clip, last_effect);
}

// Compute the highest frame# based on the latest time and FPS
int64_t Timeline::GetMaxFrame() {
	double fps = info.fps.ToDouble();
	auto max_time = GetMaxTime();
	return std::round(max_time * fps) + 1;
}

// Apply a FrameMapper to a clip which matches the settings of this timeline
void Timeline::apply_mapper_to_clip(Clip* clip)
{
    // Get lock (prevent getting frames while this happens)
    const GenericScopedLock<CriticalSection> lock(getFrameCriticalSection);

	// Determine type of reader
	ReaderBase* clip_reader = NULL;
	if (clip->Reader()->Name() == "FrameMapper")
	{
		// Get the existing reader
		clip_reader = (ReaderBase*) clip->Reader();

	} else {

		// Create a new FrameMapper to wrap the current reader
		FrameMapper* mapper = new FrameMapper(clip->Reader(), info.fps, PULLDOWN_NONE, info.sample_rate, info.channels, info.channel_layout);
		allocated_frame_mappers.insert(mapper);
		clip_reader = (ReaderBase*) mapper;
	}

	// Update the mapping
	FrameMapper* clip_mapped_reader = (FrameMapper*) clip_reader;
	clip_mapped_reader->ChangeMapping(info.fps, PULLDOWN_NONE, info.sample_rate, info.channels, info.channel_layout);

	// Update clip reader
	clip->Reader(clip_reader);
}

// Apply the timeline's framerate and samplerate to all clips
void Timeline::ApplyMapperToClips()
{
	// Clear all cached frames
	ClearAllCache();

	// Loop through all clips
	for (auto clip : clips)
	{
		// Apply framemapper (or update existing framemapper)
		apply_mapper_to_clip(clip);
	}
}

// Calculate time of a frame number, based on a framerate
double Timeline::calculate_time(int64_t number, Fraction rate)
{
	// Get float version of fps fraction
    double raw_fps = rate.ToFloat();

	// Return the time (in seconds) of this frame
	return double(number - 1) / raw_fps;
}

// Apply effects to the source frame (if any)
std::shared_ptr<Frame> Timeline::apply_effects(std::shared_ptr<Frame> frame, int64_t timeline_frame_number, int layer)
{
	// Debug output
	ZmqLogger::Instance()->AppendDebugMethod("Timeline::apply_effects", "frame->number", frame->number, "timeline_frame_number", timeline_frame_number, "layer", layer);

	// Find Effects at this position and layer
	for (auto effect : effects)
	{
		// Does clip intersect the current requested time
		long effect_start_position = round(effect->Position() * info.fps.ToDouble()) + 1;
		long effect_end_position = round((effect->Position() + (effect->Duration())) * info.fps.ToDouble()) + 1;

		bool does_effect_intersect = (effect_start_position <= timeline_frame_number && effect_end_position >= timeline_frame_number && effect->Layer() == layer);

		// Debug output
		ZmqLogger::Instance()->AppendDebugMethod("Timeline::apply_effects (Does effect intersect)", "effect->Position()", effect->Position(), "does_effect_intersect", does_effect_intersect, "timeline_frame_number", timeline_frame_number, "layer", layer);

		// Clip is visible
		if (does_effect_intersect)
		{
			// Determine the frame needed for this clip (based on the position on the timeline)
            long effect_start_frame = (effect->Start() * info.fps.ToDouble()) + 1;
			long effect_frame_number = timeline_frame_number - effect_start_position + effect_start_frame;

			// Debug output
			ZmqLogger::Instance()->AppendDebugMethod("Timeline::apply_effects (Process Effect)", "effect_frame_number", effect_frame_number, "does_effect_intersect", does_effect_intersect);

			// Apply the effect to this frame
			frame = effect->GetFrame(frame, effect_frame_number);
		}

	} // end effect loop

	// Return modified frame
	return frame;
}

// Get or generate a blank frame
std::shared_ptr<Frame> Timeline::GetOrCreateFrame(std::shared_ptr<Frame> background_frame, Clip* clip, int64_t number)
{
	std::shared_ptr<Frame> new_frame;

	// Init some basic properties about this frame
	int samples_in_frame = Frame::GetSamplesPerFrame(number, info.fps, info.sample_rate, info.channels);

	try {
		// Debug output
		ZmqLogger::Instance()->AppendDebugMethod("Timeline::GetOrCreateFrame (from reader)", "number", number, "samples_in_frame", samples_in_frame);

		// Attempt to get a frame (but this could fail if a reader has just been closed)
		new_frame = std::shared_ptr<Frame>(clip->GetFrame(background_frame, number));

		// Return real frame
		return new_frame;

	} catch (const ReaderClosed & e) {
		// ...
	} catch (const OutOfBoundsFrame & e) {
		// ...
	}

	// Debug output
	ZmqLogger::Instance()->AppendDebugMethod("Timeline::GetOrCreateFrame (create blank)", "number", number, "samples_in_frame", samples_in_frame);

	// Create blank frame
	return new_frame;
}

// Process a new layer of video or audio
void Timeline::add_layer(std::shared_ptr<Frame> new_frame, Clip* source_clip, int64_t clip_frame_number, int64_t timeline_frame_number, bool is_top_clip, float max_volume)
{
	// Get the clip's frame, composited on top of the current timeline frame
	std::shared_ptr<Frame> source_frame;
	source_frame = GetOrCreateFrame(new_frame, source_clip, clip_frame_number);

	// No frame found... so bail
	if (!source_frame)
		return;

	// Debug output
	ZmqLogger::Instance()->AppendDebugMethod("Timeline::add_layer", "new_frame->number", new_frame->number, "clip_frame_number", clip_frame_number, "timeline_frame_number", timeline_frame_number);

	/* Apply effects to the source frame (if any). If multiple clips are overlapping, only process the
	 * effects on the top clip. */
	if (is_top_clip) {
		source_frame = apply_effects(source_frame, timeline_frame_number, source_clip->Layer());
	}

	/* COPY AUDIO - with correct volume */
	if (source_clip->Reader()->info.has_audio) {
		// Debug output
		ZmqLogger::Instance()->AppendDebugMethod("Timeline::add_layer (Copy Audio)", "source_clip->Reader()->info.has_audio", source_clip->Reader()->info.has_audio, "source_frame->GetAudioChannelsCount()", source_frame->GetAudioChannelsCount(), "info.channels", info.channels, "clip_frame_number", clip_frame_number, "timeline_frame_number", timeline_frame_number);

		if (source_frame->GetAudioChannelsCount() == info.channels && source_clip->has_audio.GetInt(clip_frame_number) != 0)
			for (int channel = 0; channel < source_frame->GetAudioChannelsCount(); channel++)
			{
				// Get volume from previous frame and this frame
				float previous_volume = source_clip->volume.GetValue(clip_frame_number - 1);
				float volume = source_clip->volume.GetValue(clip_frame_number);
				int channel_filter = source_clip->channel_filter.GetInt(clip_frame_number); // optional channel to filter (if not -1)
				int channel_mapping = source_clip->channel_mapping.GetInt(clip_frame_number); // optional channel to map this channel to (if not -1)

				// Apply volume mixing strategy
				if (source_clip->mixing == VOLUME_MIX_AVERAGE && max_volume > 1.0) {
					// Don't allow this clip to exceed 100% (divide volume equally between all overlapping clips with volume
					previous_volume = previous_volume / max_volume;
					volume = volume / max_volume;
				}
				else if (source_clip->mixing == VOLUME_MIX_REDUCE && max_volume > 1.0) {
					// Reduce clip volume by a bit, hoping it will prevent exceeding 100% (but it is very possible it will)
					previous_volume = previous_volume * 0.77;
					volume = volume * 0.77;
				}

				// If channel filter enabled, check for correct channel (and skip non-matching channels)
				if (channel_filter != -1 && channel_filter != channel)
					continue; // skip to next channel

				// If no volume on this frame or previous frame, do nothing
				if (previous_volume == 0.0 && volume == 0.0)
					continue; // skip to next channel

				// If channel mapping disabled, just use the current channel
				if (channel_mapping == -1)
					channel_mapping = channel;

				// Apply ramp to source frame (if needed)
				if (!isEqual(previous_volume, 1.0) || !isEqual(volume, 1.0))
					source_frame->ApplyGainRamp(channel_mapping, 0, source_frame->GetAudioSamplesCount(), previous_volume, volume);

				// TODO: Improve FrameMapper (or Timeline) to always get the correct number of samples per frame.
				// Currently, the ResampleContext sometimes leaves behind a few samples for the next call, and the
				// number of samples returned is variable... and does not match the number expected.
				// This is a crude solution at best. =)
				if (new_frame->GetAudioSamplesCount() != source_frame->GetAudioSamplesCount()){
					// Force timeline frame to match the source frame
					new_frame->ResizeAudio(info.channels, source_frame->GetAudioSamplesCount(), info.sample_rate, info.channel_layout);
				}
				// Copy audio samples (and set initial volume).  Mix samples with existing audio samples.  The gains are added together, to
				// be sure to set the gain's correctly, so the sum does not exceed 1.0 (of audio distortion will happen).
				new_frame->AddAudio(false, channel_mapping, 0, source_frame->GetAudioSamples(channel), source_frame->GetAudioSamplesCount(), 1.0);
			}
		else
			// Debug output
			ZmqLogger::Instance()->AppendDebugMethod("Timeline::add_layer (No Audio Copied - Wrong # of Channels)", "source_clip->Reader()->info.has_audio", source_clip->Reader()->info.has_audio, "source_frame->GetAudioChannelsCount()", source_frame->GetAudioChannelsCount(), "info.channels", info.channels, "clip_frame_number", clip_frame_number, "timeline_frame_number", timeline_frame_number);
	}

	// Debug output
	ZmqLogger::Instance()->AppendDebugMethod("Timeline::add_layer (Transform: Composite Image Layer: Completed)", "source_frame->number", source_frame->number, "new_frame->GetImage()->width()", new_frame->GetImage()->width());
}

// Update the list of 'opened' clips
void Timeline::update_open_clips(Clip *clip, bool does_clip_intersect)
{
	ZmqLogger::Instance()->AppendDebugMethod("Timeline::update_open_clips (before)", "does_clip_intersect", does_clip_intersect, "closing_clips.size()", closing_clips.size(), "open_clips.size()", open_clips.size());

	// is clip already in list?
	bool clip_found = open_clips.count(clip);

	if (clip_found && !does_clip_intersect)
	{
		// Remove clip from 'opened' list, because it's closed now
		open_clips.erase(clip);

		// Close clip
		clip->Close();
	}
	else if (!clip_found && does_clip_intersect)
	{
		// Add clip to 'opened' list, because it's missing
		open_clips[clip] = clip;

		try {
			// Open the clip
			clip->Open();

		} catch (const InvalidFile & e) {
			// ...
		}
	}

	// Debug output
	ZmqLogger::Instance()->AppendDebugMethod("Timeline::update_open_clips (after)", "does_clip_intersect", does_clip_intersect, "clip_found", clip_found, "closing_clips.size()", closing_clips.size(), "open_clips.size()", open_clips.size());
}

// Sort clips by position on the timeline
void Timeline::sort_clips()
{
	// Debug output
	ZmqLogger::Instance()->AppendDebugMethod("Timeline::SortClips", "clips.size()", clips.size());

	// sort clips
	clips.sort(CompareClips());
}

// Sort effects by position on the timeline
void Timeline::sort_effects()
{
	// sort clips
	effects.sort(CompareEffects());
}

// Close the reader (and any resources it was consuming)
void Timeline::Close()
{
	ZmqLogger::Instance()->AppendDebugMethod("Timeline::Close");

	// Close all open clips
	for (auto clip : clips)
	{
		// Open or Close this clip, based on if it's intersecting or not
		update_open_clips(clip, false);
	}

	// Mark timeline as closed
	is_open = false;

	// Clear cache
	if (final_cache)
		final_cache->Clear();
}

// Open the reader (and start consuming resources)
void Timeline::Open()
{
	is_open = true;
}

// Compare 2 floating point numbers for equality
bool Timeline::isEqual(double a, double b)
{
	return fabs(a - b) < 0.000001;
}

// Get an openshot::Frame object for a specific frame number of this reader.
std::shared_ptr<Frame> Timeline::GetFrame(int64_t requested_frame)
{

	// Adjust out of bounds frame number
	if (requested_frame < 1)
		requested_frame = 1;

	// Check cache
	std::shared_ptr<Frame> frame;
	std::lock_guard<std::mutex> guard(get_frame_mutex);
	frame = final_cache->GetFrame(requested_frame);
	if (frame) {
		// Debug output
		ZmqLogger::Instance()->AppendDebugMethod("Timeline::GetFrame (Cached frame found)", "requested_frame", requested_frame);

		// Return cached frame
		return frame;
	}
	else
	{
		// Create a scoped lock, allowing only a single thread to run the following code at one time
		const GenericScopedLock<CriticalSection> lock(getFrameCriticalSection);

		// Check for open reader (or throw exception)
		if (!is_open)
			throw ReaderClosed("The Timeline is closed.  Call Open() before calling this method.");

		// Check cache again (due to locking)
		frame = final_cache->GetFrame(requested_frame);
		if (frame) {
			// Debug output
			ZmqLogger::Instance()->AppendDebugMethod("Timeline::GetFrame (Cached frame found on 2nd look)", "requested_frame", requested_frame);

			// Return cached frame
			return frame;
		}

<<<<<<< HEAD
		// Check if previous frame was cached? (if not, assume we are seeking somewhere else on the Timeline, and need
		// to clear all cache (for continuity sake). For example, jumping back to a previous spot can cause issues with audio
		// data where the new jump location doesn't match up with the previously cached audio data.
		std::shared_ptr<Frame> previous_frame = final_cache->GetFrame(requested_frame - 1);
		if (!previous_frame) {
			// Seeking to new place on timeline (destroy cache)
			ClearAllCache();
		}

		// Minimum number of frames to process (for performance reasons)
		int minimum_frames = OPEN_MP_NUM_PROCESSORS;

=======
>>>>>>> c08dc9c6
		// Get a list of clips that intersect with the requested section of timeline
		// This also opens the readers for intersecting clips, and marks non-intersecting clips as 'needs closing'
		std::vector<Clip*> nearby_clips;
		nearby_clips = find_intersecting_clips(requested_frame, 1, true);

        // Debug output
        ZmqLogger::Instance()->AppendDebugMethod("Timeline::GetFrame (processing frame)", "requested_frame", requested_frame, "omp_get_thread_num()", omp_get_thread_num());

        // Init some basic properties about this frame
        int samples_in_frame = Frame::GetSamplesPerFrame(requested_frame, info.fps, info.sample_rate, info.channels);

        // Create blank frame (which will become the requested frame)
        std::shared_ptr<Frame> new_frame(std::make_shared<Frame>(requested_frame, preview_width, preview_height, "#000000", samples_in_frame, info.channels));
        new_frame->AddAudioSilence(samples_in_frame);
        new_frame->SampleRate(info.sample_rate);
        new_frame->ChannelsLayout(info.channel_layout);

        // Debug output
        ZmqLogger::Instance()->AppendDebugMethod("Timeline::GetFrame (Adding solid color)", "requested_frame", requested_frame, "info.width", info.width, "info.height", info.height);

        // Add Background Color to 1st layer (if animated or not black)
        if ((color.red.GetCount() > 1 || color.green.GetCount() > 1 || color.blue.GetCount() > 1) ||
            (color.red.GetValue(requested_frame) != 0.0 || color.green.GetValue(requested_frame) != 0.0 || color.blue.GetValue(requested_frame) != 0.0))
        new_frame->AddColor(preview_width, preview_height, color.GetColorHex(requested_frame));

        // Debug output
        ZmqLogger::Instance()->AppendDebugMethod("Timeline::GetFrame (Loop through clips)", "requested_frame", requested_frame, "clips.size()", clips.size(), "nearby_clips.size()", nearby_clips.size());

        // Find Clips near this time
        for (auto clip : nearby_clips)
        {
            long clip_start_position = round(clip->Position() * info.fps.ToDouble()) + 1;
            long clip_end_position = round((clip->Position() + clip->Duration()) * info.fps.ToDouble()) + 1;

            bool does_clip_intersect = (clip_start_position <= requested_frame && clip_end_position >= requested_frame);

            // Debug output
            ZmqLogger::Instance()->AppendDebugMethod("Timeline::GetFrame (Does clip intersect)", "requested_frame", requested_frame, "clip->Position()", clip->Position(), "clip->Duration()", clip->Duration(), "does_clip_intersect", does_clip_intersect);

            // Clip is visible
            if (does_clip_intersect)
            {
                // Determine if clip is "top" clip on this layer (only happens when multiple clips are overlapping)
                bool is_top_clip = true;
                float max_volume = 0.0;
                for (auto nearby_clip : nearby_clips)
                {
                    long nearby_clip_start_position = round(nearby_clip->Position() * info.fps.ToDouble()) + 1;
                    long nearby_clip_end_position = round((nearby_clip->Position() + nearby_clip->Duration()) * info.fps.ToDouble()) + 1;
                    long nearby_clip_start_frame = (nearby_clip->Start() * info.fps.ToDouble()) + 1;
                    long nearby_clip_frame_number = requested_frame - nearby_clip_start_position + nearby_clip_start_frame;

                    // Determine if top clip
                    if (clip->Id() != nearby_clip->Id() && clip->Layer() == nearby_clip->Layer() &&
                            nearby_clip_start_position <= requested_frame && nearby_clip_end_position >= requested_frame &&
                            nearby_clip_start_position > clip_start_position && is_top_clip == true) {
                        is_top_clip = false;
                    }

                    // Determine max volume of overlapping clips
                    if (nearby_clip->Reader() && nearby_clip->Reader()->info.has_audio &&
                            nearby_clip->has_audio.GetInt(nearby_clip_frame_number) != 0 &&
                            nearby_clip_start_position <= requested_frame && nearby_clip_end_position >= requested_frame) {
                            max_volume += nearby_clip->volume.GetValue(nearby_clip_frame_number);
                    }
                }

                // Determine the frame needed for this clip (based on the position on the timeline)
                long clip_start_frame = (clip->Start() * info.fps.ToDouble()) + 1;
                long clip_frame_number = requested_frame - clip_start_position + clip_start_frame;

                // Debug output
                ZmqLogger::Instance()->AppendDebugMethod("Timeline::GetFrame (Calculate clip's frame #)", "clip->Position()", clip->Position(), "clip->Start()", clip->Start(), "info.fps.ToFloat()", info.fps.ToFloat(), "clip_frame_number", clip_frame_number);

                // Add clip's frame as layer
                add_layer(new_frame, clip, clip_frame_number, requested_frame, is_top_clip, max_volume);

            } else {
                // Debug output
                ZmqLogger::Instance()->AppendDebugMethod("Timeline::GetFrame (clip does not intersect)",
                                                         "requested_frame", requested_frame, "does_clip_intersect",
                                                         does_clip_intersect);
            }

        } // end clip loop

        // Debug output
        ZmqLogger::Instance()->AppendDebugMethod("Timeline::GetFrame (Add frame to cache)", "requested_frame", requested_frame, "info.width", info.width, "info.height", info.height);

        // Set frame # on mapped frame
        new_frame->SetFrameNumber(requested_frame);

        // Add final frame to cache
        final_cache->Add(new_frame);

		// Return frame (or blank frame)
		return final_cache->GetFrame(requested_frame);
	}
}


// Find intersecting clips (or non intersecting clips)
std::vector<Clip*> Timeline::find_intersecting_clips(int64_t requested_frame, int number_of_frames, bool include)
{
	// Find matching clips
	std::vector<Clip*> matching_clips;

	// Calculate time of frame
	float min_requested_frame = requested_frame;
	float max_requested_frame = requested_frame + (number_of_frames - 1);

	// Re-Sort Clips (since they likely changed)
	sort_clips();

	// Find Clips at this time
	for (auto clip : clips)
	{
		// Does clip intersect the current requested time
		long clip_start_position = round(clip->Position() * info.fps.ToDouble()) + 1;
		long clip_end_position = round((clip->Position() + clip->Duration()) * info.fps.ToDouble()) + 1;

		bool does_clip_intersect =
                (clip_start_position <= min_requested_frame || clip_start_position <= max_requested_frame) &&
                (clip_end_position >= min_requested_frame || clip_end_position >= max_requested_frame);

		// Debug output
		ZmqLogger::Instance()->AppendDebugMethod("Timeline::find_intersecting_clips (Is clip near or intersecting)", "requested_frame", requested_frame, "min_requested_frame", min_requested_frame, "max_requested_frame", max_requested_frame, "clip->Position()", clip->Position(), "does_clip_intersect", does_clip_intersect);

		// Open (or schedule for closing) this clip, based on if it's intersecting or not
		update_open_clips(clip, does_clip_intersect);

		// Clip is visible
		if (does_clip_intersect && include)
			// Add the intersecting clip
			matching_clips.push_back(clip);

		else if (!does_clip_intersect && !include)
			// Add the non-intersecting clip
			matching_clips.push_back(clip);

	} // end clip loop

	// return list
	return matching_clips;
}

// Set the cache object used by this reader
void Timeline::SetCache(CacheBase* new_cache) {
	// Destroy previous cache (if managed by timeline)
	if (managed_cache && final_cache) {
		delete final_cache;
		final_cache = NULL;
		managed_cache = false;
	}

	// Set new cache
	final_cache = new_cache;
}

// Generate JSON string of this object
std::string Timeline::Json() const {

	// Return formatted string
	return JsonValue().toStyledString();
}

// Generate Json::Value for this object
Json::Value Timeline::JsonValue() const {

	// Create root json object
	Json::Value root = ReaderBase::JsonValue(); // get parent properties
	root["type"] = "Timeline";
	root["viewport_scale"] = viewport_scale.JsonValue();
	root["viewport_x"] = viewport_x.JsonValue();
	root["viewport_y"] = viewport_y.JsonValue();
	root["color"] = color.JsonValue();
	root["path"] = path;

	// Add array of clips
	root["clips"] = Json::Value(Json::arrayValue);

	// Find Clips at this time
	for (const auto existing_clip : clips)
	{
		root["clips"].append(existing_clip->JsonValue());
	}

	// Add array of effects
	root["effects"] = Json::Value(Json::arrayValue);

	// loop through effects
	for (const auto existing_effect: effects)
	{
		root["effects"].append(existing_effect->JsonValue());
	}

	// return JsonValue
	return root;
}

// Load JSON string into this object
void Timeline::SetJson(const std::string value) {

	// Get lock (prevent getting frames while this happens)
	const GenericScopedLock<CriticalSection> lock(getFrameCriticalSection);

	// Parse JSON string into JSON objects
	try
	{
		const Json::Value root = openshot::stringToJson(value);
		// Set all values that match
		SetJsonValue(root);
	}
	catch (const std::exception& e)
	{
		// Error parsing JSON (or missing keys)
		throw InvalidJSON("JSON is invalid (missing keys or invalid data types)");
	}
}

// Load Json::Value into this object
void Timeline::SetJsonValue(const Json::Value root) {

	// Close timeline before we do anything (this also removes all open and closing clips)
	bool was_open = is_open;
	Close();

	// Set parent data
	ReaderBase::SetJsonValue(root);

	// Set data from Json (if key is found)
	if (!root["path"].isNull())
		path = root["path"].asString();

	if (!root["clips"].isNull()) {
		// Clear existing clips
		clips.clear();

		// loop through clips
		for (const Json::Value existing_clip : root["clips"]) {
			// Create Clip
			Clip *c = new Clip();

			// When a clip is attached to an object, it searches for the object
			// on it's parent timeline. Setting the parent timeline of the clip here
			// allows attaching it to an object when exporting the project (because)
			// the exporter script initializes the clip and it's effects 
			// before setting it's parent timeline.
			c->ParentTimeline(this);

			// Load Json into Clip
			c->SetJsonValue(existing_clip);

			// Add Clip to Timeline
			AddClip(c);
		}
	}

	if (!root["effects"].isNull()) {
		// Clear existing effects
		effects.clear();

		// loop through effects
		for (const Json::Value existing_effect :root["effects"]) {
			// Create Effect
			EffectBase *e = NULL;

			if (!existing_effect["type"].isNull()) {
				// Create instance of effect
				if ( (e = EffectInfo().CreateEffect(existing_effect["type"].asString())) ) {

					// Load Json into Effect
					e->SetJsonValue(existing_effect);

					// Add Effect to Timeline
					AddEffect(e);
				}
			}
		}
	}

	if (!root["duration"].isNull()) {
		// Update duration of timeline
		info.duration = root["duration"].asDouble();
		info.video_length = info.fps.ToFloat() * info.duration;
	}

	// Update preview settings
	preview_width = info.width;
	preview_height = info.height;

	// Re-open if needed
	if (was_open)
		Open();
}

// Apply a special formatted JSON object, which represents a change to the timeline (insert, update, delete)
void Timeline::ApplyJsonDiff(std::string value) {

    // Get lock (prevent getting frames while this happens)
    const GenericScopedLock<CriticalSection> lock(getFrameCriticalSection);

	// Parse JSON string into JSON objects
	try
	{
		const Json::Value root = openshot::stringToJson(value);
		// Process the JSON change array, loop through each item
		for (const Json::Value change : root) {
			std::string change_key = change["key"][(uint)0].asString();

			// Process each type of change
			if (change_key == "clips")
				// Apply to CLIPS
				apply_json_to_clips(change);

			else if (change_key == "effects")
				// Apply to EFFECTS
				apply_json_to_effects(change);

			else
				// Apply to TIMELINE
				apply_json_to_timeline(change);

		}
	}
	catch (const std::exception& e)
	{
		// Error parsing JSON (or missing keys)
		throw InvalidJSON("JSON is invalid (missing keys or invalid data types)");
	}
}

// Apply JSON diff to clips
void Timeline::apply_json_to_clips(Json::Value change) {

	// Get key and type of change
	std::string change_type = change["type"].asString();
	std::string clip_id = "";
	Clip *existing_clip = NULL;

	// Find id of clip (if any)
	for (auto key_part : change["key"]) {
		// Get each change
		if (key_part.isObject()) {
			// Check for id
			if (!key_part["id"].isNull()) {
				// Set the id
				clip_id = key_part["id"].asString();

				// Find matching clip in timeline (if any)
				for (auto c : clips)
				{
					if (c->Id() == clip_id) {
						existing_clip = c;
						break; // clip found, exit loop
					}
				}
				break; // id found, exit loop
			}
		}
	}

	// Check for a more specific key (targetting this clip's effects)
	// For example: ["clips", {"id:123}, "effects", {"id":432}]
	if (existing_clip && change["key"].size() == 4 && change["key"][2] == "effects")
	{
		// This change is actually targetting a specific effect under a clip (and not the clip)
		Json::Value key_part = change["key"][3];

		if (key_part.isObject()) {
			// Check for id
			if (!key_part["id"].isNull())
			{
				// Set the id
				std::string effect_id = key_part["id"].asString();

				// Find matching effect in timeline (if any)
				std::list<EffectBase*> effect_list = existing_clip->Effects();
				for (auto e : effect_list)
				{
					if (e->Id() == effect_id) {
						// Apply the change to the effect directly
						apply_json_to_effects(change, e);

						// Calculate start and end frames that this impacts, and remove those frames from the cache
                        int64_t new_starting_frame = (existing_clip->Position() * info.fps.ToDouble()) + 1;
                        int64_t new_ending_frame = ((existing_clip->Position() + existing_clip->Duration()) * info.fps.ToDouble()) + 1;
                        final_cache->Remove(new_starting_frame - 8, new_ending_frame + 8);

						return; // effect found, don't update clip
					}
				}
			}
		}
	}

	// Calculate start and end frames that this impacts, and remove those frames from the cache
	if (!change["value"].isArray() && !change["value"]["position"].isNull()) {
		int64_t new_starting_frame = (change["value"]["position"].asDouble() * info.fps.ToDouble()) + 1;
		int64_t new_ending_frame = ((change["value"]["position"].asDouble() + change["value"]["end"].asDouble() - change["value"]["start"].asDouble()) * info.fps.ToDouble()) + 1;
		final_cache->Remove(new_starting_frame - 8, new_ending_frame + 8);
	}

	// Determine type of change operation
	if (change_type == "insert") {

		// Create new clip
		Clip *clip = new Clip();
		clip->SetJsonValue(change["value"]); // Set properties of new clip from JSON
		AddClip(clip); // Add clip to timeline

		// Apply framemapper (or update existing framemapper)
		apply_mapper_to_clip(clip);

	} else if (change_type == "update") {

		// Update existing clip
		if (existing_clip) {

			// Calculate start and end frames that this impacts, and remove those frames from the cache
			int64_t old_starting_frame = (existing_clip->Position() * info.fps.ToDouble()) + 1;
			int64_t old_ending_frame = ((existing_clip->Position() + existing_clip->Duration()) * info.fps.ToDouble()) + 1;
			final_cache->Remove(old_starting_frame - 8, old_ending_frame + 8);

            // Remove cache on clip's Reader (if found)
            if (existing_clip->Reader() && existing_clip->Reader()->GetCache())
                existing_clip->Reader()->GetCache()->Remove(old_starting_frame - 8, old_ending_frame + 8);

			// Update clip properties from JSON
			existing_clip->SetJsonValue(change["value"]);

			// Apply framemapper (or update existing framemapper)
			apply_mapper_to_clip(existing_clip);
		}

	} else if (change_type == "delete") {

		// Remove existing clip
		if (existing_clip) {

			// Calculate start and end frames that this impacts, and remove those frames from the cache
			int64_t old_starting_frame = (existing_clip->Position() * info.fps.ToDouble()) + 1;
			int64_t old_ending_frame = ((existing_clip->Position() + existing_clip->Duration()) * info.fps.ToDouble()) + 1;
			final_cache->Remove(old_starting_frame - 8, old_ending_frame + 8);

			// Remove clip from timeline
			RemoveClip(existing_clip);
		}

	}

}

// Apply JSON diff to effects
void Timeline::apply_json_to_effects(Json::Value change) {

	// Get key and type of change
	std::string change_type = change["type"].asString();
	EffectBase *existing_effect = NULL;

	// Find id of an effect (if any)
	for (auto key_part : change["key"]) {

		if (key_part.isObject()) {
			// Check for id
			if (!key_part["id"].isNull())
			{
				// Set the id
				std::string effect_id = key_part["id"].asString();

				// Find matching effect in timeline (if any)
				for (auto e : effects)
				{
					if (e->Id() == effect_id) {
						existing_effect = e;
						break; // effect found, exit loop
					}
				}
				break; // id found, exit loop
			}
		}
	}

	// Now that we found the effect, apply the change to it
	if (existing_effect || change_type == "insert")
		// Apply change to effect
		apply_json_to_effects(change, existing_effect);
}

// Apply JSON diff to effects (if you already know which effect needs to be updated)
void Timeline::apply_json_to_effects(Json::Value change, EffectBase* existing_effect) {

	// Get key and type of change
	std::string change_type = change["type"].asString();

	// Calculate start and end frames that this impacts, and remove those frames from the cache
	if (!change["value"].isArray() && !change["value"]["position"].isNull()) {
		int64_t new_starting_frame = (change["value"]["position"].asDouble() * info.fps.ToDouble()) + 1;
		int64_t new_ending_frame = ((change["value"]["position"].asDouble() + change["value"]["end"].asDouble() - change["value"]["start"].asDouble()) * info.fps.ToDouble()) + 1;
		final_cache->Remove(new_starting_frame - 8, new_ending_frame + 8);
	}

	// Determine type of change operation
	if (change_type == "insert") {

		// Determine type of effect
		std::string effect_type = change["value"]["type"].asString();

		// Create Effect
		EffectBase *e = NULL;

		// Init the matching effect object
		if ( (e = EffectInfo().CreateEffect(effect_type)) ) {

			// Load Json into Effect
			e->SetJsonValue(change["value"]);

			// Add Effect to Timeline
			AddEffect(e);
		}

	} else if (change_type == "update") {

		// Update existing effect
		if (existing_effect) {

			// Calculate start and end frames that this impacts, and remove those frames from the cache
			int64_t old_starting_frame = (existing_effect->Position() * info.fps.ToDouble()) + 1;
			int64_t old_ending_frame = ((existing_effect->Position() + existing_effect->Duration()) * info.fps.ToDouble()) + 1;
			final_cache->Remove(old_starting_frame - 8, old_ending_frame + 8);

			// Update effect properties from JSON
			existing_effect->SetJsonValue(change["value"]);
		}

	} else if (change_type == "delete") {

		// Remove existing effect
		if (existing_effect) {

			// Calculate start and end frames that this impacts, and remove those frames from the cache
			int64_t old_starting_frame = (existing_effect->Position() * info.fps.ToDouble()) + 1;
			int64_t old_ending_frame = ((existing_effect->Position() + existing_effect->Duration()) * info.fps.ToDouble()) + 1;
			final_cache->Remove(old_starting_frame - 8, old_ending_frame + 8);

			// Remove effect from timeline
			RemoveEffect(existing_effect);
		}

	}
}

// Apply JSON diff to timeline properties
void Timeline::apply_json_to_timeline(Json::Value change) {

	// Get key and type of change
	std::string change_type = change["type"].asString();
	std::string root_key = change["key"][(uint)0].asString();
	std::string sub_key = "";
	if (change["key"].size() >= 2)
		sub_key = change["key"][(uint)1].asString();

	// Clear entire cache
	ClearAllCache();

	// Determine type of change operation
	if (change_type == "insert" || change_type == "update") {

		// INSERT / UPDATE
		// Check for valid property
		if (root_key == "color")
			// Set color
			color.SetJsonValue(change["value"]);
		else if (root_key == "viewport_scale")
			// Set viewport scale
			viewport_scale.SetJsonValue(change["value"]);
		else if (root_key == "viewport_x")
			// Set viewport x offset
			viewport_x.SetJsonValue(change["value"]);
		else if (root_key == "viewport_y")
			// Set viewport y offset
			viewport_y.SetJsonValue(change["value"]);
		else if (root_key == "duration") {
			// Update duration of timeline
			info.duration = change["value"].asDouble();
			info.video_length = info.fps.ToFloat() * info.duration;
		}
		else if (root_key == "width") {
			// Set width
			info.width = change["value"].asInt();
			preview_width = info.width;
		}
		else if (root_key == "height") {
			// Set height
			info.height = change["value"].asInt();
			preview_height = info.height;
		}
		else if (root_key == "fps" && sub_key == "" && change["value"].isObject()) {
			// Set fps fraction
			if (!change["value"]["num"].isNull())
				info.fps.num = change["value"]["num"].asInt();
			if (!change["value"]["den"].isNull())
				info.fps.den = change["value"]["den"].asInt();
		}
		else if (root_key == "fps" && sub_key == "num")
			// Set fps.num
			info.fps.num = change["value"].asInt();
		else if (root_key == "fps" && sub_key == "den")
			// Set fps.den
			info.fps.den = change["value"].asInt();
		else if (root_key == "display_ratio" && sub_key == "" && change["value"].isObject()) {
			// Set display_ratio fraction
			if (!change["value"]["num"].isNull())
				info.display_ratio.num = change["value"]["num"].asInt();
			if (!change["value"]["den"].isNull())
				info.display_ratio.den = change["value"]["den"].asInt();
		}
		else if (root_key == "display_ratio" && sub_key == "num")
			// Set display_ratio.num
			info.display_ratio.num = change["value"].asInt();
		else if (root_key == "display_ratio" && sub_key == "den")
			// Set display_ratio.den
			info.display_ratio.den = change["value"].asInt();
		else if (root_key == "pixel_ratio" && sub_key == "" && change["value"].isObject()) {
			// Set pixel_ratio fraction
			if (!change["value"]["num"].isNull())
				info.pixel_ratio.num = change["value"]["num"].asInt();
			if (!change["value"]["den"].isNull())
				info.pixel_ratio.den = change["value"]["den"].asInt();
		}
		else if (root_key == "pixel_ratio" && sub_key == "num")
			// Set pixel_ratio.num
			info.pixel_ratio.num = change["value"].asInt();
		else if (root_key == "pixel_ratio" && sub_key == "den")
			// Set pixel_ratio.den
			info.pixel_ratio.den = change["value"].asInt();

		else if (root_key == "sample_rate")
			// Set sample rate
			info.sample_rate = change["value"].asInt();
		else if (root_key == "channels")
			// Set channels
			info.channels = change["value"].asInt();
		else if (root_key == "channel_layout")
			// Set channel layout
			info.channel_layout = (ChannelLayout) change["value"].asInt();
		else
			// Error parsing JSON (or missing keys)
			throw InvalidJSONKey("JSON change key is invalid", change.toStyledString());


	} else if (change["type"].asString() == "delete") {

		// DELETE / RESET
		// Reset the following properties (since we can't delete them)
		if (root_key == "color") {
			color = Color();
			color.red = Keyframe(0.0);
			color.green = Keyframe(0.0);
			color.blue = Keyframe(0.0);
		}
		else if (root_key == "viewport_scale")
			viewport_scale = Keyframe(1.0);
		else if (root_key == "viewport_x")
			viewport_x = Keyframe(0.0);
		else if (root_key == "viewport_y")
			viewport_y = Keyframe(0.0);
		else
			// Error parsing JSON (or missing keys)
			throw InvalidJSONKey("JSON change key is invalid", change.toStyledString());

	}

}

// Clear all caches
void Timeline::ClearAllCache() {

	// Get lock (prevent getting frames while this happens)
	const GenericScopedLock<CriticalSection> lock(getFrameCriticalSection);

    // Clear primary cache
    final_cache->Clear();

    // Loop through all clips
    for (auto clip : clips)
    {
        // Clear cache on clip
        clip->Reader()->GetCache()->Clear();

        // Clear nested Reader (if any)
        if (clip->Reader()->Name() == "FrameMapper") {
			FrameMapper* nested_reader = (FrameMapper*) clip->Reader();
			if (nested_reader->Reader() && nested_reader->Reader()->GetCache())
				nested_reader->Reader()->GetCache()->Clear();
		}

    }
}

// Set Max Image Size (used for performance optimization). Convenience function for setting
// Settings::Instance()->MAX_WIDTH and Settings::Instance()->MAX_HEIGHT.
void Timeline::SetMaxSize(int width, int height) {
	// Maintain aspect ratio regardless of what size is passed in
	QSize display_ratio_size = QSize(info.display_ratio.num * info.pixel_ratio.ToFloat(), info.display_ratio.den * info.pixel_ratio.ToFloat());
	QSize proposed_size = QSize(std::min(width, info.width), std::min(height, info.height));

	// Scale QSize up to proposed size
	display_ratio_size.scale(proposed_size, Qt::KeepAspectRatio);

	// Update preview settings
	preview_width = display_ratio_size.width();
	preview_height = display_ratio_size.height();

	// Update timeline cache size
    final_cache->SetMaxBytesFromInfo(max_concurrent_frames * 4, preview_width, preview_height, info.sample_rate, info.channels);
}<|MERGE_RESOLUTION|>--- conflicted
+++ resolved
@@ -790,7 +790,6 @@
 			return frame;
 		}
 
-<<<<<<< HEAD
 		// Check if previous frame was cached? (if not, assume we are seeking somewhere else on the Timeline, and need
 		// to clear all cache (for continuity sake). For example, jumping back to a previous spot can cause issues with audio
 		// data where the new jump location doesn't match up with the previously cached audio data.
@@ -803,8 +802,6 @@
 		// Minimum number of frames to process (for performance reasons)
 		int minimum_frames = OPEN_MP_NUM_PROCESSORS;
 
-=======
->>>>>>> c08dc9c6
 		// Get a list of clips that intersect with the requested section of timeline
 		// This also opens the readers for intersecting clips, and marks non-intersecting clips as 'needs closing'
 		std::vector<Clip*> nearby_clips;
