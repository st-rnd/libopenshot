/**
 * @file
 * @brief Source file for Frame class
 * @author Jonathan Thomas <jonathan@openshot.org>
 *
 * @ref License
 */

// Copyright (c) 2008-2019 OpenShot Studios, LLC
//
// SPDX-License-Identifier: LGPL-3.0-or-later

#include <thread>    // for std::this_thread::sleep_for
#include <chrono>    // for std::chrono::milliseconds
#include <sstream>
#include <iomanip>

#include "Frame.h"
<<<<<<< HEAD
#include "QtUtilities.h"

#include <OpenShotAudio.h>
=======

#include "AudioBufferSource.h"
#include "AudioResampler.h"

#include <AppConfig.h>
#include <juce_audio_basics/juce_audio_basics.h>
#include <juce_audio_devices/juce_audio_devices.h>
>>>>>>> 5adf45ab

#include <QApplication>
#include <QImage>
#include <QPixmap>
#include <QBitmap>
#include <QColor>
#include <QString>
#include <QVector>
#include <QPainter>
#include <QHBoxLayout>
#include <QWidget>
#include <QLabel>
#include <QPointF>
#include <QWidget>

using namespace std;
using namespace openshot;

// Constructor - image & audio
Frame::Frame(int64_t number, int width, int height, std::string color, int samples, int channels)
	: audio(std::make_shared<juce::AudioBuffer<float>>(channels, samples)),
	  number(number), width(width), height(height),
	  pixel_ratio(1,1), color(color),
	  channels(channels), channel_layout(LAYOUT_STEREO),
	  sample_rate(44100),
	  has_audio_data(false), has_image_data(false),
	  max_audio_sample(0)
{
	// zero (fill with silence) the audio buffer
	audio->clear();
}

// Delegating Constructor - blank frame
Frame::Frame() : Frame::Frame(1, 1, 1, "#000000", 0, 2) {}

// Delegating Constructor - image only
Frame::Frame(int64_t number, int width, int height, std::string color)
	: Frame::Frame(number, width, height, color, 0, 2) {}

// Delegating Constructor - audio only
Frame::Frame(int64_t number, int samples, int channels)
	: Frame::Frame(number, 1, 1, "#000000", samples, channels) {}


// Copy constructor
Frame::Frame ( const Frame &other )
{
	// copy pointers and data
	DeepCopy(other);
}

// Assignment operator
Frame& Frame::operator= (const Frame& other)
{
	// copy pointers and data
	DeepCopy(other);

	return *this;
}

// Copy data and pointers from another Frame instance
void Frame::DeepCopy(const Frame& other)
{
	number = other.number;
	channels = other.channels;
	width = other.width;
	height = other.height;
	channel_layout = other.channel_layout;
	has_audio_data = other.has_audio_data;
	has_image_data = other.has_image_data;
	sample_rate = other.sample_rate;
	pixel_ratio = Fraction(other.pixel_ratio.num, other.pixel_ratio.den);
	color = other.color;
	max_audio_sample = other.max_audio_sample;

	if (other.image)
		image = std::make_shared<QImage>(*(other.image));
	if (other.audio)
		audio = std::make_shared<juce::AudioBuffer<float>>(*(other.audio));
	if (other.wave_image)
		wave_image = std::make_shared<QImage>(*(other.wave_image));
}

// Destructor
Frame::~Frame() {
	// Clear all pointers
	image.reset();
	audio.reset();
	#ifdef USE_OPENCV
	imagecv.release();
	#endif
}

// Display the frame image to the screen (primarily used for debugging reasons)
void Frame::Display()
{
	if (!QApplication::instance()) {
		// Only create the QApplication once
		static int argc = 1;
		static char* argv[1] = {NULL};
		previewApp = std::make_shared<QApplication>(argc, argv);
	}

	// Get preview image
	std::shared_ptr<QImage> previewImage = GetImage();

    // Update the image to reflect the correct pixel aspect ration (i.e. to fix non-square pixels)
    if (pixel_ratio.num != 1 || pixel_ratio.den != 1)
    {
        // Resize to fix DAR
        previewImage = std::make_shared<QImage>(previewImage->scaled(
                previewImage->size().width(), previewImage->size().height() * pixel_ratio.Reciprocal().ToDouble(),
                Qt::IgnoreAspectRatio, Qt::SmoothTransformation));
    }

	// Create window
	QWidget previewWindow;
	previewWindow.setStyleSheet("background-color: #000000;");
	QHBoxLayout layout;

	// Create label with current frame's image
	QLabel previewLabel;
	previewLabel.setPixmap(QPixmap::fromImage(*previewImage));
	previewLabel.setMask(QPixmap::fromImage(*previewImage).mask());
	layout.addWidget(&previewLabel);

	// Show the window
	previewWindow.setLayout(&layout);
	previewWindow.show();
	previewApp->exec();
}

// Get an audio waveform image
std::shared_ptr<QImage> Frame::GetWaveform(int width, int height, int Red, int Green, int Blue, int Alpha)
{
	// Clear any existing waveform image
	ClearWaveform();

	// Init a list of lines
	QVector<QPointF> lines;
	QVector<QPointF> labels;

	// Calculate width of an image based on the # of samples
	int total_samples = GetAudioSamplesCount();
	if (total_samples > 0)
	{
		// If samples are present...
		int new_height = 200 * audio->getNumChannels();
		int height_padding = 20 * (audio->getNumChannels() - 1);
		int total_height = new_height + height_padding;
		int total_width = 0;
		float zero_height = 1.0; // Used to clamp near-zero vales to this value to prevent gaps

		// Loop through each audio channel
		float Y = 100.0;
		for (int channel = 0; channel < audio->getNumChannels(); channel++)
		{
			float X = 0.0;

			// Get audio for this channel
			const float *samples = audio->getReadPointer(channel);

			for (int sample = 0; sample < GetAudioSamplesCount(); sample++, X++)
			{
				// Sample value (scaled to -100 to 100)
				float value = samples[sample] * 100.0;

				// Set threshold near zero (so we don't allow near-zero values)
				// This prevents empty gaps from appearing in the waveform
				if (value > -zero_height && value < 0.0) {
				    value = -zero_height;
				} else if (value > 0.0 && value < zero_height) {
                    value = zero_height;
				}

				// Append a line segment for each sample
                lines.push_back(QPointF(X, Y));
                lines.push_back(QPointF(X, Y - value));
			}

			// Add Channel Label Coordinate
			labels.push_back(QPointF(5.0, Y - 5.0));

			// Increment Y
			Y += (200 + height_padding);
			total_width = X;
		}

		// Create blank image
		wave_image = std::make_shared<QImage>(
			total_width, total_height, QImage::Format_RGBA8888_Premultiplied);
		wave_image->fill(QColor(0,0,0,0));

		// Load QPainter with wave_image device
		QPainter painter(wave_image.get());

		// Set pen color
        QPen pen;
        pen.setColor(QColor(Red, Green, Blue, Alpha));
        pen.setWidthF(1.0);
        pen.setStyle(Qt::SolidLine);
        painter.setPen(pen);

		// Draw the waveform
		painter.drawLines(lines);
		painter.end();
	}
	else
	{
		// No audio samples present
		wave_image = std::make_shared<QImage>(width, height, QImage::Format_RGBA8888_Premultiplied);
		wave_image->fill(QColor(QString::fromStdString("#000000")));
	}

    // Resize Image (if needed)
    if (wave_image->width() != width || wave_image->height() != height) {
        QImage scaled_wave_image = wave_image->scaled(width, height, Qt::IgnoreAspectRatio, Qt::SmoothTransformation);
        wave_image = std::make_shared<QImage>(scaled_wave_image);
    }

	// Return new image
	return wave_image;
}

// Clear the waveform image (and deallocate its memory)
void Frame::ClearWaveform()
{
	if (wave_image)
		wave_image.reset();
}

// Get an audio waveform image pixels
const unsigned char* Frame::GetWaveformPixels(int width, int height, int Red, int Green, int Blue, int Alpha)
{
	// Get audio wave form image
	wave_image = GetWaveform(width, height, Red, Green, Blue, Alpha);

	// Return array of pixel packets
	return wave_image->constBits();
}

// Display the wave form
void Frame::DisplayWaveform()
{
	// Get audio wave form image
	GetWaveform(720, 480, 0, 123, 255, 255);

	if (!QApplication::instance()) {
		// Only create the QApplication once
		static int argc = 1;
		static char* argv[1] = {NULL};
		previewApp = std::make_shared<QApplication>(argc, argv);
	}

	// Create window
	QWidget previewWindow;
	previewWindow.setStyleSheet("background-color: #000000;");
	QHBoxLayout layout;

	// Create label with current frame's waveform image
	QLabel previewLabel;
	previewLabel.setPixmap(QPixmap::fromImage(*wave_image));
	previewLabel.setMask(QPixmap::fromImage(*wave_image).mask());
	layout.addWidget(&previewLabel);

	// Show the window
	previewWindow.setLayout(&layout);
	previewWindow.show();
	previewApp->exec();

	// Deallocate waveform image
	ClearWaveform();
}

// Get magnitude of range of samples (if channel is -1, return average of all channels for that sample)
float Frame::GetAudioSample(int channel, int sample, int magnitude_range)
{
	if (channel > 0) {
		// return average magnitude for a specific channel/sample range
		return audio->getMagnitude(channel, sample, magnitude_range);

	} else {
		// Return average magnitude for all channels
		return audio->getMagnitude(sample, magnitude_range);
	}
}

// Get an array of sample data
float* Frame::GetAudioSamples(int channel)
{
	// return JUCE audio data for this channel
	return audio->getWritePointer(channel);
}

// Get a planar array of sample data, using any sample rate
float* Frame::GetPlanarAudioSamples(int new_sample_rate, AudioResampler* resampler, int* sample_count)
{
	float *output = NULL;
	juce::AudioBuffer<float> *buffer(audio.get());
	int num_of_channels = audio->getNumChannels();
	int num_of_samples = GetAudioSamplesCount();

	// Resample to new sample rate (if needed)
	if (new_sample_rate != sample_rate)
	{
		// YES, RESAMPLE AUDIO
		resampler->SetBuffer(audio.get(), sample_rate, new_sample_rate);

		// Resample data, and return new buffer pointer
		buffer = resampler->GetResampledBuffer();

		// Update num_of_samples
		num_of_samples = buffer->getNumSamples();
	}

	// INTERLEAVE all samples together (channel 1 + channel 2 + channel 1 + channel 2, etc...)
	output = new float[num_of_channels * num_of_samples];
	int position = 0;

	// Loop through samples in each channel (combining them)
	for (int channel = 0; channel < num_of_channels; channel++)
	{
		for (int sample = 0; sample < num_of_samples; sample++)
		{
			// Add sample to output array
			output[position] = buffer->getReadPointer(channel)[sample];

			// increment position
			position++;
		}
	}

	// Update sample count (since it might have changed due to resampling)
	*sample_count = num_of_samples;

	// return combined array
	return output;
}


// Get an array of sample data (all channels interleaved together), using any sample rate
float* Frame::GetInterleavedAudioSamples(int new_sample_rate, AudioResampler* resampler, int* sample_count)
{
	float *output = NULL;
	juce::AudioBuffer<float> *buffer(audio.get());
	int num_of_channels = audio->getNumChannels();
	int num_of_samples = GetAudioSamplesCount();

	// Resample to new sample rate (if needed)
	if (new_sample_rate != sample_rate && resampler)
	{
		// YES, RESAMPLE AUDIO
		resampler->SetBuffer(audio.get(), sample_rate, new_sample_rate);

		// Resample data, and return new buffer pointer
		buffer = resampler->GetResampledBuffer();

		// Update num_of_samples
		num_of_samples = buffer->getNumSamples();
	}

	// INTERLEAVE all samples together (channel 1 + channel 2 + channel 1 + channel 2, etc...)
	output = new float[num_of_channels * num_of_samples];
	int position = 0;

	// Loop through samples in each channel (combining them)
	for (int sample = 0; sample < num_of_samples; sample++)
	{
		for (int channel = 0; channel < num_of_channels; channel++)
		{
			// Add sample to output array
			output[position] = buffer->getReadPointer(channel)[sample];

			// increment position
			position++;
		}
	}

	// Update sample count (since it might have changed due to resampling)
	*sample_count = num_of_samples;

	// return combined array
	return output;
}

// Get number of audio channels
int Frame::GetAudioChannelsCount()
{
    const std::lock_guard<std::recursive_mutex> lock(addingAudioMutex);
	if (audio)
		return audio->getNumChannels();
	else
		return 0;
}

// Get number of audio samples
int Frame::GetAudioSamplesCount()
{
    const std::lock_guard<std::recursive_mutex> lock(addingAudioMutex);
	return max_audio_sample;
}

juce::AudioBuffer<float> *Frame::GetAudioSampleBuffer()
{
    return audio.get();
}

// Get the size in bytes of this frame (rough estimate)
int64_t Frame::GetBytes()
{
	int64_t total_bytes = 0;
	if (image) {
		total_bytes += static_cast<int64_t>(
		    width * height * sizeof(char) * 4);
	}
	if (audio) {
		// approximate audio size (sample rate / 24 fps)
		total_bytes += (sample_rate / 24.0) * sizeof(float);
	}

	// return size of this frame
	return total_bytes;
}

// Get pixel data (as packets)
const unsigned char* Frame::GetPixels()
{
	// Check for blank image
	if (!image)
		// Fill with black
		AddColor(width, height, color);

	// Return array of pixel packets
	return image->constBits();
}

// Get pixel data (for only a single scan-line)
const unsigned char* Frame::GetPixels(int row)
{
	// Check for blank image
	if (!image)
		// Fill with black
		AddColor(width, height, color);

	// Return array of pixel packets
	return image->constScanLine(row);
}

// Check a specific pixel color value (returns True/False)
bool Frame::CheckPixel(int row, int col, int red, int green, int blue, int alpha, int threshold) {
	int col_pos = col * 4; // Find column array position
	if (!image || row < 0 || row >= (height - 1) ||
		col_pos < 0 || col_pos >= (width - 1) ) {
		// invalid row / col
		return false;
	}
	// Check pixel color
	const unsigned char* pixels = GetPixels(row);
	if (pixels[col_pos + 0] >= (red - threshold) && pixels[col_pos + 0] <= (red + threshold) &&
		pixels[col_pos + 1] >= (green - threshold) && pixels[col_pos + 1] <= (green + threshold) &&
		pixels[col_pos + 2] >= (blue - threshold) && pixels[col_pos + 2] <= (blue + threshold) &&
		pixels[col_pos + 3] >= (alpha - threshold) && pixels[col_pos + 3] <= (alpha + threshold)) {
		// Pixel color matches successfully
		return true;
	} else {
		// Pixel color does not match
		return false;
	}
}

// Set Pixel Aspect Ratio
void Frame::SetPixelRatio(int num, int den)
{
	pixel_ratio.num = num;
	pixel_ratio.den = den;
}

// Set frame number
void Frame::SetFrameNumber(int64_t new_number)
{
	number = new_number;
}

// Calculate the # of samples per video frame (for a specific frame number and frame rate)
int Frame::GetSamplesPerFrame(int64_t number, Fraction fps, int sample_rate, int channels)
{
	// Get the total # of samples for the previous frame, and the current frame (rounded)
	double fps_rate = fps.Reciprocal().ToDouble();

	// Determine previous samples total, and make sure it's evenly divisible by the # of channels
	double previous_samples = (sample_rate * fps_rate) * (number - 1);
	double previous_samples_remainder = fmod(previous_samples, (double)channels); // subtract the remainder to the total (to make it evenly divisible)
	previous_samples -= previous_samples_remainder;

	// Determine the current samples total, and make sure it's evenly divisible by the # of channels
	double total_samples = (sample_rate * fps_rate) * number;
	double total_samples_remainder = fmod(total_samples, (double)channels); // subtract the remainder to the total (to make it evenly divisible)
	total_samples -= total_samples_remainder;

	// Subtract the previous frame's total samples with this frame's total samples.  Not all sample rates can
	// be evenly divided into frames, so each frame can have have different # of samples.
	int samples_per_frame = round(total_samples - previous_samples);
	if (samples_per_frame < 0)
		samples_per_frame = 0;
	return samples_per_frame;
}

// Calculate the # of samples per video frame (for the current frame number)
int Frame::GetSamplesPerFrame(Fraction fps, int sample_rate, int channels)
{
	return GetSamplesPerFrame(number, fps, sample_rate, channels);
}

// Get height of image
int Frame::GetHeight()
{
	return height;
}

// Get height of image
int Frame::GetWidth()
{
	return width;
}

// Get the original sample rate of this frame's audio data
int Frame::SampleRate()
{
	return sample_rate;
}

// Get the original sample rate of this frame's audio data
ChannelLayout Frame::ChannelsLayout()
{
	return channel_layout;
}


// Save the frame image to the specified path.  The image format is determined from the extension (i.e. image.PNG, image.JPEG)
void Frame::Save(std::string path, float scale, std::string format, int quality)
{
	// Get preview image
	std::shared_ptr<QImage> previewImage = GetImage();

    // Update the image to reflect the correct pixel aspect ration (i.e. to fix non-square pixels)
    if (pixel_ratio.num != 1 || pixel_ratio.den != 1)
    {
        // Resize to fix DAR
        previewImage = std::make_shared<QImage>(previewImage->scaled(
                previewImage->size().width(), previewImage->size().height() * pixel_ratio.Reciprocal().ToDouble(),
                Qt::IgnoreAspectRatio, Qt::SmoothTransformation));
    }

	// scale image if needed
	if (fabs(scale) > 1.001 || fabs(scale) < 0.999)
	{
		// Resize image
		previewImage = std::make_shared<QImage>(previewImage->scaled(
		        previewImage->size().width() * scale, previewImage->size().height() * scale,
		        Qt::KeepAspectRatio, Qt::SmoothTransformation));
	}

	// Save image
	previewImage->save(QString::fromStdString(path), format.c_str(), quality);
}

// Thumbnail the frame image to the specified path.  The image format is determined from the extension (i.e. image.PNG, image.JPEG)
void Frame::Thumbnail(std::string path, int new_width, int new_height, std::string mask_path, std::string overlay_path,
		std::string background_color, bool ignore_aspect, std::string format, int quality, float rotate) {

	// Create blank thumbnail image & fill background color
	auto thumbnail = std::make_shared<QImage>(
		new_width, new_height, QImage::Format_RGBA8888_Premultiplied);
	thumbnail->fill(QColor(QString::fromStdString(background_color)));

	// Create painter
	QPainter painter(thumbnail.get());
	painter.setRenderHints(QPainter::Antialiasing | QPainter::SmoothPixmapTransform | QPainter::TextAntialiasing, true);

	// Get preview image
	std::shared_ptr<QImage> previewImage = GetImage();

	// Update the image to reflect the correct pixel aspect ration (i.e. to fix non-squar pixels)
	if (pixel_ratio.num != 1 || pixel_ratio.den != 1)
	{
		// Calculate correct DAR (display aspect ratio)
		int aspect_width = previewImage->size().width();
		int aspect_height = previewImage->size().height() * pixel_ratio.Reciprocal().ToDouble();

		// Resize to fix DAR
		previewImage = std::make_shared<QImage>(previewImage->scaled(
			aspect_width, aspect_height,
			Qt::IgnoreAspectRatio, Qt::SmoothTransformation));
	}

	// Resize frame image
	if (ignore_aspect)
		// Ignore aspect ratio
		previewImage = std::make_shared<QImage>(previewImage->scaled(
			new_width, new_height,
			Qt::IgnoreAspectRatio, Qt::SmoothTransformation));
	else
		// Maintain aspect ratio
		previewImage = std::make_shared<QImage>(previewImage->scaled(
			new_width, new_height,
			Qt::KeepAspectRatio, Qt::SmoothTransformation));

	// Composite frame image onto background (centered)
	int x = (new_width - previewImage->size().width()) / 2.0; // center
	int y = (new_height - previewImage->size().height()) / 2.0; // center
	painter.setCompositionMode(QPainter::CompositionMode_SourceOver);


	// Create transform and rotate (if needed)
	QTransform transform;
	float origin_x = previewImage->width() / 2.0;
	float origin_y = previewImage->height() / 2.0;
	transform.translate(origin_x, origin_y);
	transform.rotate(rotate);
	transform.translate(-origin_x,-origin_y);
	painter.setTransform(transform);

	// Draw image onto QImage
	painter.drawImage(x, y, *previewImage);


	// Overlay Image (if any)
	if (overlay_path != "") {
		// Open overlay
		auto overlay = std::make_shared<QImage>();
		overlay->load(QString::fromStdString(overlay_path));

		// Set pixel format
		overlay = std::make_shared<QImage>(
			overlay->convertToFormat(QImage::Format_RGBA8888_Premultiplied));

		// Resize to fit
		overlay = std::make_shared<QImage>(overlay->scaled(
			new_width, new_height, Qt::IgnoreAspectRatio, Qt::SmoothTransformation));

		// Composite onto thumbnail
		painter.setCompositionMode(QPainter::CompositionMode_SourceOver);
		painter.drawImage(0, 0, *overlay);
	}


	// Mask Image (if any)
	if (mask_path != "") {
		// Open mask
		auto mask = std::make_shared<QImage>();
		mask->load(QString::fromStdString(mask_path));

		// Set pixel format
		mask = std::make_shared<QImage>(
			mask->convertToFormat(QImage::Format_RGBA8888_Premultiplied));

		// Resize to fit
		mask = std::make_shared<QImage>(mask->scaled(
			new_width, new_height, Qt::IgnoreAspectRatio, Qt::SmoothTransformation));

		// Negate mask
		mask->invertPixels();

		// Get pixels
		unsigned char *pixels = (unsigned char *) thumbnail->bits();
		const unsigned char *mask_pixels = (const unsigned char *) mask->constBits();

		// Convert the mask image to grayscale
		// Loop through pixels
		for (int pixel = 0, byte_index=0; pixel < new_width * new_height; pixel++, byte_index+=4)
		{
			// Get the RGB values from the pixel
			int gray_value = qGray(mask_pixels[byte_index], mask_pixels[byte_index] + 1, mask_pixels[byte_index] + 2);
			int Frame_Alpha = pixels[byte_index + 3];
			int Mask_Value = constrain(Frame_Alpha - gray_value);

			// Set all alpha pixels to gray value
			pixels[byte_index + 3] = Mask_Value;
		}
	}


	// End painter
	painter.end();

	// Save image
	thumbnail->save(QString::fromStdString(path), format.c_str(), quality);
}

// Constrain a color value from 0 to 255
int Frame::constrain(int color_value)
{
	// Constrain new color from 0 to 255
	if (color_value < 0)
		color_value = 0;
	else if (color_value > 255)
		color_value = 255;

	return color_value;
}

void Frame::AddColor(int new_width, int new_height, std::string new_color)
{
     const std::lock_guard<std::recursive_mutex> lock(addingImageMutex);
     // Update parameters
    width = new_width;
    height = new_height;
    color = new_color;
    AddColor(QColor(QString::fromStdString(new_color)));
}

// Add (or replace) pixel data to the frame (based on a solid color)
void Frame::AddColor(const QColor& new_color)
{
	// Create new image object, and fill with pixel data
	const std::lock_guard<std::recursive_mutex> lock(addingImageMutex);
	image = std::make_shared<QImage>(width, height, QImage::Format_RGBA8888_Premultiplied);

	// Fill with solid color
	image->fill(new_color);
	has_image_data = true;
}

// Add (or replace) pixel data to the frame
void Frame::AddImage(
	int new_width, int new_height, int bytes_per_pixel,
	QImage::Format type, const unsigned char *pixels_)
{
<<<<<<< HEAD
=======
	// Create new buffer
	{
		const std::lock_guard<std::recursive_mutex> lock(addingImageMutex);
		qbuffer = pixels_;
	}  // Release addingImageMutex lock

>>>>>>> 5adf45ab
	// Create new image object from pixel data
	auto new_image = std::make_shared<QImage>(
		pixels_,
		new_width, new_height,
		new_width * bytes_per_pixel,
		type,
		(QImageCleanupFunction) &openshot::cleanUpBuffer,
		(void*) pixels_
	);
	AddImage(new_image);
}

// Add (or replace) pixel data to the frame
void Frame::AddImage(std::shared_ptr<QImage> new_image)
{
	// Ignore blank images
	if (!new_image)
		return;

	// assign image data
	const std::lock_guard<std::recursive_mutex> lock(addingImageMutex);
	image = new_image;

	// Always convert to Format_RGBA8888_Premultiplied (if different)
	if (image->format() != QImage::Format_RGBA8888_Premultiplied)
		*image = image->convertToFormat(QImage::Format_RGBA8888_Premultiplied);

	// Update height and width
	width = image->width();
	height = image->height();
	has_image_data = true;
}

// Add (or replace) pixel data to the frame (for only the odd or even lines)
void Frame::AddImage(std::shared_ptr<QImage> new_image, bool only_odd_lines)
{
	// Ignore blank new_image
	if (!new_image)
		return;

	// Check for blank source image
	if (!image) {
		// Replace the blank source image
		AddImage(new_image);

	} else {
		// Ignore image of different sizes or formats
		bool ret=false;
		if (image == new_image || image->size() != new_image->size()) {
			ret = true;
		}
		else if (new_image->format() != QImage::Format_RGBA8888_Premultiplied) {
			new_image = std::make_shared<QImage>(
					new_image->convertToFormat(QImage::Format_RGBA8888_Premultiplied));
		}
		if (ret) {
			return;
		}

		// Get the frame's image
		const std::lock_guard<std::recursive_mutex> lock(addingImageMutex);
		unsigned char *pixels = image->bits();
		const unsigned char *new_pixels = new_image->constBits();

		// Loop through the scanlines of the image (even or odd)
		int start = 0;
		if (only_odd_lines)
			start = 1;

		for (int row = start; row < image->height(); row += 2) {
			int offset = row * image->bytesPerLine();
			memcpy(pixels + offset, new_pixels + offset, image->bytesPerLine());
		}

		// Update height and width
		height = image->height();
		width = image->width();
		has_image_data = true;
	}
}


// Resize audio container to hold more (or less) samples and channels
void Frame::ResizeAudio(int channels, int length, int rate, ChannelLayout layout)
{
    const std::lock_guard<std::recursive_mutex> lock(addingAudioMutex);

    // Resize JUCE audio buffer
	audio->setSize(channels, length, true, true, false);
	channel_layout = layout;
	sample_rate = rate;

	// Calculate max audio sample added
	max_audio_sample = length;
}

// Add audio samples to a specific channel
void Frame::AddAudio(bool replaceSamples, int destChannel, int destStartSample, const float* source, int numSamples, float gainToApplyToSource = 1.0f) {
	const std::lock_guard<std::recursive_mutex> lock(addingAudioMutex);

	// Clamp starting sample to 0
	int destStartSampleAdjusted = max(destStartSample, 0);

	// Extend audio container to hold more (or less) samples and channels.. if needed
	int new_length = destStartSampleAdjusted + numSamples;
	int new_channel_length = audio->getNumChannels();
	if (destChannel >= new_channel_length)
		new_channel_length = destChannel + 1;
	if (new_length > audio->getNumSamples() || new_channel_length > audio->getNumChannels())
		audio->setSize(new_channel_length, new_length, true, true, false);

	// Clear the range of samples first (if needed)
	if (replaceSamples)
		audio->clear(destChannel, destStartSampleAdjusted, numSamples);

	// Add samples to frame's audio buffer
	audio->addFrom(destChannel, destStartSampleAdjusted, source, numSamples, gainToApplyToSource);
	has_audio_data = true;

	// Calculate max audio sample added
	if (new_length > max_audio_sample)
		max_audio_sample = new_length;
}

// Apply gain ramp (i.e. fading volume)
void Frame::ApplyGainRamp(int destChannel, int destStartSample, int numSamples, float initial_gain = 0.0f, float final_gain = 1.0f)
{
    const std::lock_guard<std::recursive_mutex> lock(addingAudioMutex);

    // Apply gain ramp
	audio->applyGainRamp(destChannel, destStartSample, numSamples, initial_gain, final_gain);
}

// Get pointer to Magick++ image object
std::shared_ptr<QImage> Frame::GetImage()
{
	// Check for blank image
	if (!image)
		// Fill with black
		AddColor(width, height, color);

    return image;
}

#ifdef USE_OPENCV

// Convert Qimage to Mat
cv::Mat Frame::Qimage2mat( std::shared_ptr<QImage>& qimage) {

    cv::Mat mat = cv::Mat(qimage->height(), qimage->width(), CV_8UC4, (uchar*)qimage->constBits(), qimage->bytesPerLine()).clone();
    cv::Mat mat2 = cv::Mat(mat.rows, mat.cols, CV_8UC3 );
    int from_to[] = { 0,0,  1,1,  2,2 };
    cv::mixChannels( &mat, 1, &mat2, 1, from_to, 3 );
	cv::cvtColor(mat2, mat2, cv::COLOR_RGB2BGR);
    return mat2;
}

// Get pointer to OpenCV image object
cv::Mat Frame::GetImageCV()
{
	// Check for blank image
	if (!image)
		// Fill with black
		AddColor(width, height, color);

	// if (imagecv.empty())
	// Convert Qimage to Mat
	imagecv = Qimage2mat(image);

	return imagecv;
}

std::shared_ptr<QImage> Frame::Mat2Qimage(cv::Mat img){
	cv::cvtColor(img, img, cv::COLOR_BGR2RGB);
	QImage qimg((uchar*) img.data, img.cols, img.rows, img.step, QImage::Format_RGB888);

	std::shared_ptr<QImage> imgIn = std::make_shared<QImage>(qimg.copy());

	// Always convert to RGBA8888 (if different)
	if (imgIn->format() != QImage::Format_RGBA8888_Premultiplied)
		*imgIn = imgIn->convertToFormat(QImage::Format_RGBA8888_Premultiplied);

	return imgIn;
}

// Set pointer to OpenCV image object
void Frame::SetImageCV(cv::Mat _image)
{
	imagecv = _image;
	image = Mat2Qimage(_image);
}
#endif

// Play audio samples for this frame
void Frame::Play()
{
	// Check if samples are present
	if (!GetAudioSamplesCount())
		return;

	juce::AudioDeviceManager deviceManager;
	juce::String error = deviceManager.initialise (
	        0, /* number of input channels */
	        2, /* number of output channels */
	        0, /* no XML settings.. */
	        true  /* select default device on failure */);

	// Output error (if any)
	if (error.isNotEmpty()) {
		cout << "Error on initialise(): " << error << endl;
	}

	juce::AudioSourcePlayer audioSourcePlayer;
	deviceManager.addAudioCallback (&audioSourcePlayer);

	std::unique_ptr<AudioBufferSource> my_source;
	my_source.reset (new AudioBufferSource (audio.get()));

	// Create TimeSliceThread for audio buffering
	juce::TimeSliceThread my_thread("Audio buffer thread");

	// Start thread
	my_thread.startThread();

	juce::AudioTransportSource transport1;
	transport1.setSource (my_source.get(),
			5000, // tells it to buffer this many samples ahead
			&my_thread,
			(double) sample_rate,
			audio->getNumChannels()); // sample rate of source
	transport1.setPosition (0);
	transport1.setGain(1.0);


	// Create MIXER
	juce::MixerAudioSource mixer;
	mixer.addInputSource(&transport1, false);
	audioSourcePlayer.setSource (&mixer);

	// Start transports
	transport1.start();

	while (transport1.isPlaying())
	{
		cout << "playing" << endl;
		std::this_thread::sleep_for(std::chrono::seconds(1));
	}

	cout << "DONE!!!" << endl;

	transport1.stop();
    transport1.setSource (0);
    audioSourcePlayer.setSource (0);
    my_thread.stopThread(500);
    deviceManager.removeAudioCallback (&audioSourcePlayer);
    deviceManager.closeAudioDevice();
    deviceManager.removeAllChangeListeners();
    deviceManager.dispatchPendingMessages();

	cout << "End of Play()" << endl;


}

// Add audio silence
void Frame::AddAudioSilence(int numSamples)
{
    const std::lock_guard<std::recursive_mutex> lock(addingAudioMutex);

    // Resize audio container
	audio->setSize(channels, numSamples, false, true, false);
	audio->clear();
	has_audio_data = true;

	// Calculate max audio sample added
	if (numSamples > max_audio_sample)
		max_audio_sample = numSamples;
}<|MERGE_RESOLUTION|>--- conflicted
+++ resolved
@@ -16,19 +16,13 @@
 #include <iomanip>
 
 #include "Frame.h"
-<<<<<<< HEAD
-#include "QtUtilities.h"
-
-#include <OpenShotAudio.h>
-=======
-
 #include "AudioBufferSource.h"
 #include "AudioResampler.h"
+#include "QtUtilities.h"
 
 #include <AppConfig.h>
 #include <juce_audio_basics/juce_audio_basics.h>
 #include <juce_audio_devices/juce_audio_devices.h>
->>>>>>> 5adf45ab
 
 #include <QApplication>
 #include <QImage>
@@ -757,16 +751,8 @@
 	int new_width, int new_height, int bytes_per_pixel,
 	QImage::Format type, const unsigned char *pixels_)
 {
-<<<<<<< HEAD
-=======
-	// Create new buffer
-	{
-		const std::lock_guard<std::recursive_mutex> lock(addingImageMutex);
-		qbuffer = pixels_;
-	}  // Release addingImageMutex lock
-
->>>>>>> 5adf45ab
-	// Create new image object from pixel data
+
+  // Create new image object from pixel data
 	auto new_image = std::make_shared<QImage>(
 		pixels_,
 		new_width, new_height,
