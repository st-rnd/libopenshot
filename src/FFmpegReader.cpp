/**
 * @file
 * @brief Source file for FFmpegReader class
 * @author Jonathan Thomas <jonathan@openshot.org>, Fabrice Bellard
 *
 * @ref License
 */

/* LICENSE
 *
 * Copyright (c) 2008-2019 OpenShot Studios, LLC, Fabrice Bellard
 * (http://www.openshotstudios.com). This file is part of
 * OpenShot Library (http://www.openshot.org), an open-source project
 * dedicated to delivering high quality video editing and animation solutions
 * to the world.
 *
 * This file is originally based on the Libavformat API example, and then modified
 * by the libopenshot project.
 *
 * OpenShot Library (libopenshot) is free software: you can redistribute it
 * and/or modify it under the terms of the GNU Lesser General Public License
 * as published by the Free Software Foundation, either version 3 of the
 * License, or (at your option) any later version.
 *
 * OpenShot Library (libopenshot) is distributed in the hope that it will be
 * useful, but WITHOUT ANY WARRANTY; without even the implied warranty of
 * MERCHANTABILITY or FITNESS FOR A PARTICULAR PURPOSE. See the
 * GNU Lesser General Public License for more details.
 *
 * You should have received a copy of the GNU Lesser General Public License
 * along with OpenShot Library. If not, see <http://www.gnu.org/licenses/>.
 */

#include "../include/FFmpegReader.h"

#include <thread>    // for std::this_thread::sleep_for
#include <chrono>    // for std::chrono::milliseconds

#define ENABLE_VAAPI 0

#if HAVE_HW_ACCEL
#pragma message "You are compiling with experimental hardware decode"
#else
#pragma message "You are compiling only with software decode"
#endif

#if HAVE_HW_ACCEL
#define MAX_SUPPORTED_WIDTH 1950
#define MAX_SUPPORTED_HEIGHT 1100

#if ENABLE_VAAPI
#include "libavutil/hwcontext_vaapi.h"

typedef struct VAAPIDecodeContext {
	 VAProfile             va_profile;
	 VAEntrypoint          va_entrypoint;
	 VAConfigID            va_config;
	 VAContextID           va_context;

#if FF_API_STRUCT_VAAPI_CONTEXT
	 // FF_DISABLE_DEPRECATION_WARNINGS
		 int                   have_old_context;
		 struct vaapi_context *old_context;
		 AVBufferRef          *device_ref;
	 // FF_ENABLE_DEPRECATION_WARNINGS
#endif

	 AVHWDeviceContext    *device;
	 AVVAAPIDeviceContext *hwctx;

	 AVHWFramesContext    *frames;
	 AVVAAPIFramesContext *hwfc;

	 enum AVPixelFormat    surface_format;
	 int                   surface_count;
 } VAAPIDecodeContext;
#endif // ENABLE_VAAPI
#endif // HAVE_HW_ACCEL


using namespace openshot;

int hw_de_on = 0;
#if HAVE_HW_ACCEL
	AVPixelFormat hw_de_av_pix_fmt_global = AV_PIX_FMT_NONE;
	AVHWDeviceType hw_de_av_device_type_global = AV_HWDEVICE_TYPE_NONE;
#endif

FFmpegReader::FFmpegReader(std::string path)
		: last_frame(0), is_seeking(0), seeking_pts(0), seeking_frame(0), seek_count(0),
		  audio_pts_offset(99999), video_pts_offset(99999), path(path), is_video_seek(true), check_interlace(false),
		  check_fps(false), enable_seek(true), is_open(false), seek_audio_frame_found(0), seek_video_frame_found(0),
		  prev_samples(0), prev_pts(0), pts_total(0), pts_counter(0), is_duration_known(false), largest_frame_processed(0),
		  current_video_frame(0), has_missing_frames(false), num_packets_since_video_frame(0), num_checks_since_final(0),
		  packet(NULL) {

	// Initialize FFMpeg, and register all formats and codecs
	AV_REGISTER_ALL
	AVCODEC_REGISTER_ALL

	// Init cache
	working_cache.SetMaxBytesFromInfo(OPEN_MP_NUM_PROCESSORS * info.fps.ToDouble() * 2, info.width, info.height, info.sample_rate, info.channels);
	missing_frames.SetMaxBytesFromInfo(OPEN_MP_NUM_PROCESSORS * 2, info.width, info.height, info.sample_rate, info.channels);
	final_cache.SetMaxBytesFromInfo(OPEN_MP_NUM_PROCESSORS * 2, info.width, info.height, info.sample_rate, info.channels);

	// Open and Close the reader, to populate its attributes (such as height, width, etc...)
	Open();
	Close();
}

FFmpegReader::FFmpegReader(std::string path, bool inspect_reader)
		: last_frame(0), is_seeking(0), seeking_pts(0), seeking_frame(0), seek_count(0),
		  audio_pts_offset(99999), video_pts_offset(99999), path(path), is_video_seek(true), check_interlace(false),
		  check_fps(false), enable_seek(true), is_open(false), seek_audio_frame_found(0), seek_video_frame_found(0),
		  prev_samples(0), prev_pts(0), pts_total(0), pts_counter(0), is_duration_known(false), largest_frame_processed(0),
		  current_video_frame(0), has_missing_frames(false), num_packets_since_video_frame(0), num_checks_since_final(0),
		  packet(NULL) {

	// Initialize FFMpeg, and register all formats and codecs
	AV_REGISTER_ALL
	AVCODEC_REGISTER_ALL

	// Init cache
	working_cache.SetMaxBytesFromInfo(OPEN_MP_NUM_PROCESSORS * info.fps.ToDouble() * 2, info.width, info.height, info.sample_rate, info.channels);
	missing_frames.SetMaxBytesFromInfo(OPEN_MP_NUM_PROCESSORS * 2, info.width, info.height, info.sample_rate, info.channels);
	final_cache.SetMaxBytesFromInfo(OPEN_MP_NUM_PROCESSORS * 2, info.width, info.height, info.sample_rate, info.channels);

	// Open and Close the reader, to populate its attributes (such as height, width, etc...)
	if (inspect_reader) {
		Open();
		Close();
	}
}

FFmpegReader::~FFmpegReader() {
	if (is_open)
		// Auto close reader if not already done
		Close();
}

// This struct holds the associated video frame and starting sample # for an audio packet.
bool AudioLocation::is_near(AudioLocation location, int samples_per_frame, int64_t amount) {
	// Is frame even close to this one?
	if (abs(location.frame - frame) >= 2)
		// This is too far away to be considered
		return false;

	// Note that samples_per_frame can vary slightly frame to frame when the
	// audio sampling rate is not an integer multiple of the video fps.
	int64_t diff = samples_per_frame * (location.frame - frame) + location.sample_start - sample_start;
	if (abs(diff) <= amount)
		// close
		return true;

	// not close
	return false;
}

#if HAVE_HW_ACCEL

// Get hardware pix format
static enum AVPixelFormat get_hw_dec_format(AVCodecContext *ctx, const enum AVPixelFormat *pix_fmts)
{
	const enum AVPixelFormat *p;

	for (p = pix_fmts; *p != AV_PIX_FMT_NONE; p++) {
		switch (*p) {
#if defined(__linux__)
			// Linux pix formats
			case AV_PIX_FMT_VAAPI:
				hw_de_av_pix_fmt_global = AV_PIX_FMT_VAAPI;
				hw_de_av_device_type_global = AV_HWDEVICE_TYPE_VAAPI;
				return *p;
				break;
			case AV_PIX_FMT_VDPAU:
				hw_de_av_pix_fmt_global = AV_PIX_FMT_VDPAU;
				hw_de_av_device_type_global = AV_HWDEVICE_TYPE_VDPAU;
				return *p;
				break;
#endif
#if defined(_WIN32)
			// Windows pix formats
			case AV_PIX_FMT_DXVA2_VLD:
				hw_de_av_pix_fmt_global = AV_PIX_FMT_DXVA2_VLD;
				hw_de_av_device_type_global = AV_HWDEVICE_TYPE_DXVA2;
				return *p;
				break;
			case AV_PIX_FMT_D3D11:
				hw_de_av_pix_fmt_global = AV_PIX_FMT_D3D11;
				hw_de_av_device_type_global = AV_HWDEVICE_TYPE_D3D11VA;
				return *p;
				break;
#endif
#if defined(__APPLE__)
			// Apple pix formats
			case AV_PIX_FMT_VIDEOTOOLBOX:
				hw_de_av_pix_fmt_global = AV_PIX_FMT_VIDEOTOOLBOX;
				hw_de_av_device_type_global = AV_HWDEVICE_TYPE_VIDEOTOOLBOX;
				return *p;
				break;
#endif
				// Cross-platform pix formats
			case AV_PIX_FMT_CUDA:
				hw_de_av_pix_fmt_global = AV_PIX_FMT_CUDA;
				hw_de_av_device_type_global = AV_HWDEVICE_TYPE_CUDA;
				return *p;
				break;
			case AV_PIX_FMT_QSV:
				hw_de_av_pix_fmt_global = AV_PIX_FMT_QSV;
				hw_de_av_device_type_global = AV_HWDEVICE_TYPE_QSV;
				return *p;
				break;
			default:
				// This is only here to silence unused-enum warnings
				break;
		}
	}
	ZmqLogger::Instance()->AppendDebugMethod("FFmpegReader::get_hw_dec_format (Unable to decode this file using hardware decode)");
	return AV_PIX_FMT_NONE;
}

int FFmpegReader::IsHardwareDecodeSupported(int codecid)
{
	int ret;
	switch (codecid) {
		case AV_CODEC_ID_H264:
		case AV_CODEC_ID_MPEG2VIDEO:
		case AV_CODEC_ID_VC1:
		case AV_CODEC_ID_WMV1:
		case AV_CODEC_ID_WMV2:
		case AV_CODEC_ID_WMV3:
			ret = 1;
			break;
		default :
			ret = 0;
			break;
	}
	return ret;
}
#endif // HAVE_HW_ACCEL

void FFmpegReader::Open() {
	// Open reader if not already open
	if (!is_open) {
		// Initialize format context
		pFormatCtx = NULL;
		{
			hw_de_on = (openshot::Settings::Instance()->HARDWARE_DECODER == 0 ? 0 : 1);
		}

		// Open video file
		if (avformat_open_input(&pFormatCtx, path.c_str(), NULL, NULL) != 0)
			throw InvalidFile("File could not be opened.", path);

		// Retrieve stream information
		if (avformat_find_stream_info(pFormatCtx, NULL) < 0)
			throw NoStreamsFound("No streams found in file.", path);

		videoStream = -1;
		audioStream = -1;
		// Loop through each stream, and identify the video and audio stream index
		for (unsigned int i = 0; i < pFormatCtx->nb_streams; i++) {
			// Is this a video stream?
			if (AV_GET_CODEC_TYPE(pFormatCtx->streams[i]) == AVMEDIA_TYPE_VIDEO && videoStream < 0) {
				videoStream = i;
			}
			// Is this an audio stream?
			if (AV_GET_CODEC_TYPE(pFormatCtx->streams[i]) == AVMEDIA_TYPE_AUDIO && audioStream < 0) {
				audioStream = i;
			}
		}
		if (videoStream == -1 && audioStream == -1)
			throw NoStreamsFound("No video or audio streams found in this file.", path);

		// Is there a video stream?
		if (videoStream != -1) {
			// Set the stream index
			info.video_stream_index = videoStream;

			// Set the codec and codec context pointers
			pStream = pFormatCtx->streams[videoStream];

			// Find the codec ID from stream
			AVCodecID codecId = AV_FIND_DECODER_CODEC_ID(pStream);

			// Get codec and codec context from stream
			AVCodec *pCodec = avcodec_find_decoder(codecId);
			AVDictionary *opts = NULL;
			int retry_decode_open = 2;
			// If hw accel is selected but hardware cannot handle repeat with software decoding
			do {
				pCodecCtx = AV_GET_CODEC_CONTEXT(pStream, pCodec);
#if HAVE_HW_ACCEL
				if (hw_de_on && (retry_decode_open==2)) {
					// Up to here no decision is made if hardware or software decode
					hw_de_supported = IsHardwareDecodeSupported(pCodecCtx->codec_id);
				}
#endif
				retry_decode_open = 0;

				// Set number of threads equal to number of processors (not to exceed 16)
				pCodecCtx->thread_count = std::min(FF_NUM_PROCESSORS, 16);

				if (pCodec == NULL) {
					throw InvalidCodec("A valid video codec could not be found for this file.", path);
				}

				// Init options
				av_dict_set(&opts, "strict", "experimental", 0);
#if HAVE_HW_ACCEL
				if (hw_de_on && hw_de_supported) {
					// Open Hardware Acceleration
					int i_decoder_hw = 0;
					char adapter[256];
					char *adapter_ptr = NULL;
					int adapter_num;
					adapter_num = openshot::Settings::Instance()->HW_DE_DEVICE_SET;
					fprintf(stderr, "Hardware decoding device number: %d\n", adapter_num);

					// Set hardware pix format (callback)
					pCodecCtx->get_format = get_hw_dec_format;

					if (adapter_num < 3 && adapter_num >=0) {
#if defined(__linux__)
						snprintf(adapter,sizeof(adapter),"/dev/dri/renderD%d", adapter_num+128);
						adapter_ptr = adapter;
						i_decoder_hw = openshot::Settings::Instance()->HARDWARE_DECODER;
						switch (i_decoder_hw) {
								case 1:
									hw_de_av_device_type = AV_HWDEVICE_TYPE_VAAPI;
									break;
								case 2:
									hw_de_av_device_type = AV_HWDEVICE_TYPE_CUDA;
									break;
								case 6:
									hw_de_av_device_type = AV_HWDEVICE_TYPE_VDPAU;
									break;
								case 7:
									hw_de_av_device_type = AV_HWDEVICE_TYPE_QSV;
									break;
								default:
									hw_de_av_device_type = AV_HWDEVICE_TYPE_VAAPI;
									break;
							}

#elif defined(_WIN32)
						adapter_ptr = NULL;
						i_decoder_hw = openshot::Settings::Instance()->HARDWARE_DECODER;
						switch (i_decoder_hw) {
							case 2:
								hw_de_av_device_type = AV_HWDEVICE_TYPE_CUDA;
								break;
							case 3:
								hw_de_av_device_type = AV_HWDEVICE_TYPE_DXVA2;
								break;
							case 4:
								hw_de_av_device_type = AV_HWDEVICE_TYPE_D3D11VA;
								break;
							case 7:
								hw_de_av_device_type = AV_HWDEVICE_TYPE_QSV;
								break;
							default:
								hw_de_av_device_type = AV_HWDEVICE_TYPE_DXVA2;
								break;
						}
#elif defined(__APPLE__)
						adapter_ptr = NULL;
						i_decoder_hw = openshot::Settings::Instance()->HARDWARE_DECODER;
						switch (i_decoder_hw) {
							case 5:
								hw_de_av_device_type =  AV_HWDEVICE_TYPE_VIDEOTOOLBOX;
								break;
							case 7:
								hw_de_av_device_type = AV_HWDEVICE_TYPE_QSV;
								break;
							default:
								hw_de_av_device_type = AV_HWDEVICE_TYPE_VIDEOTOOLBOX;
								break;
						}
#endif

					} else {
						adapter_ptr = NULL; // Just to be sure
					}

					// Check if it is there and writable
#if defined(__linux__)
					if( adapter_ptr != NULL && access( adapter_ptr, W_OK ) == 0 ) {
#elif defined(_WIN32)
					if( adapter_ptr != NULL ) {
#elif defined(__APPLE__)
					if( adapter_ptr != NULL ) {
#endif
						ZmqLogger::Instance()->AppendDebugMethod("Decode Device present using device");
					}
					else {
						adapter_ptr = NULL;  // use default
						ZmqLogger::Instance()->AppendDebugMethod("Decode Device not present using default");
					}

					hw_device_ctx = NULL;
					// Here the first hardware initialisations are made
					if (av_hwdevice_ctx_create(&hw_device_ctx, hw_de_av_device_type, adapter_ptr, NULL, 0) >= 0) {
						if (!(pCodecCtx->hw_device_ctx = av_buffer_ref(hw_device_ctx))) {
							throw InvalidCodec("Hardware device reference create failed.", path);
						}

						/*
						av_buffer_unref(&ist->hw_frames_ctx);
						ist->hw_frames_ctx = av_hwframe_ctx_alloc(hw_device_ctx);
						if (!ist->hw_frames_ctx) {
							av_log(avctx, AV_LOG_ERROR, "Error creating a CUDA frames context\n");
							return AVERROR(ENOMEM);
						}

						frames_ctx = (AVHWFramesContext*)ist->hw_frames_ctx->data;

						frames_ctx->format = AV_PIX_FMT_CUDA;
						frames_ctx->sw_format = avctx->sw_pix_fmt;
						frames_ctx->width = avctx->width;
						frames_ctx->height = avctx->height;

						av_log(avctx, AV_LOG_DEBUG, "Initializing CUDA frames context: sw_format = %s, width = %d, height = %d\n",
								av_get_pix_fmt_name(frames_ctx->sw_format), frames_ctx->width, frames_ctx->height);


						ret = av_hwframe_ctx_init(pCodecCtx->hw_device_ctx);
						ret = av_hwframe_ctx_init(ist->hw_frames_ctx);
						if (ret < 0) {
						  av_log(avctx, AV_LOG_ERROR, "Error initializing a CUDA frame pool\n");
						  return ret;
						}
						*/
					}
					else {
						  throw InvalidCodec("Hardware device create failed.", path);
					}
				}
#endif // HAVE_HW_ACCEL

				// Open video codec
				if (avcodec_open2(pCodecCtx, pCodec, &opts) < 0)
					throw InvalidCodec("A video codec was found, but could not be opened.", path);

#if HAVE_HW_ACCEL
				if (hw_de_on && hw_de_supported) {
					AVHWFramesConstraints *constraints = NULL;
					void *hwconfig = NULL;
					hwconfig = av_hwdevice_hwconfig_alloc(hw_device_ctx);

// TODO: needs va_config!
#if ENABLE_VAAPI
					((AVVAAPIHWConfig *)hwconfig)->config_id = ((VAAPIDecodeContext *)(pCodecCtx->priv_data))->va_config;
					constraints = av_hwdevice_get_hwframe_constraints(hw_device_ctx,hwconfig);
#endif // ENABLE_VAAPI
					if (constraints) {
						if (pCodecCtx->coded_width < constraints->min_width  	||
								pCodecCtx->coded_height < constraints->min_height ||
								pCodecCtx->coded_width > constraints->max_width  	||
								pCodecCtx->coded_height > constraints->max_height) {
							ZmqLogger::Instance()->AppendDebugMethod("DIMENSIONS ARE TOO LARGE for hardware acceleration\n");
							hw_de_supported = 0;
							retry_decode_open = 1;
							AV_FREE_CONTEXT(pCodecCtx);
							if (hw_device_ctx) {
								av_buffer_unref(&hw_device_ctx);
								hw_device_ctx = NULL;
							}
						}
						else {
							// All is just peachy
							ZmqLogger::Instance()->AppendDebugMethod("\nDecode hardware acceleration is used\n", "Min width :", constraints->min_width, "Min Height :", constraints->min_height, "MaxWidth :", constraints->max_width, "MaxHeight :", constraints->max_height, "Frame width :", pCodecCtx->coded_width, "Frame height :", pCodecCtx->coded_height);
							retry_decode_open = 0;
						}
						av_hwframe_constraints_free(&constraints);
						if (hwconfig) {
							av_freep(&hwconfig);
						}
					}
					else {
						int max_h, max_w;
						//max_h = ((getenv( "LIMIT_HEIGHT_MAX" )==NULL) ? MAX_SUPPORTED_HEIGHT : atoi(getenv( "LIMIT_HEIGHT_MAX" )));
						max_h = openshot::Settings::Instance()->DE_LIMIT_HEIGHT_MAX;
						//max_w = ((getenv( "LIMIT_WIDTH_MAX" )==NULL) ? MAX_SUPPORTED_WIDTH : atoi(getenv( "LIMIT_WIDTH_MAX" )));
						max_w = openshot::Settings::Instance()->DE_LIMIT_WIDTH_MAX;
						ZmqLogger::Instance()->AppendDebugMethod("Constraints could not be found using default limit\n");
						//cerr << "Constraints could not be found using default limit\n";
						if (pCodecCtx->coded_width < 0  	||
								pCodecCtx->coded_height < 0 	||
								pCodecCtx->coded_width > max_w ||
								pCodecCtx->coded_height > max_h ) {
							ZmqLogger::Instance()->AppendDebugMethod("DIMENSIONS ARE TOO LARGE for hardware acceleration\n", "Max Width :", max_w, "Max Height :", max_h, "Frame width :", pCodecCtx->coded_width, "Frame height :", pCodecCtx->coded_height);
							hw_de_supported = 0;
							retry_decode_open = 1;
							AV_FREE_CONTEXT(pCodecCtx);
							if (hw_device_ctx) {
								av_buffer_unref(&hw_device_ctx);
								hw_device_ctx = NULL;
							}
						}
						else {
							ZmqLogger::Instance()->AppendDebugMethod("\nDecode hardware acceleration is used\n", "Max Width :", max_w, "Max Height :", max_h, "Frame width :", pCodecCtx->coded_width, "Frame height :", pCodecCtx->coded_height);
							retry_decode_open = 0;
						}
					}
				} // if hw_de_on && hw_de_supported
				else {
					ZmqLogger::Instance()->AppendDebugMethod("\nDecode in software is used\n");
				}
#else
				retry_decode_open = 0;
#endif // HAVE_HW_ACCEL
			} while (retry_decode_open); // retry_decode_open
			// Free options
			av_dict_free(&opts);

			// Update the File Info struct with video details (if a video stream is found)
			UpdateVideoInfo();
		}

		// Is there an audio stream?
		if (audioStream != -1) {
			// Set the stream index
			info.audio_stream_index = audioStream;

			// Get a pointer to the codec context for the audio stream
			aStream = pFormatCtx->streams[audioStream];

			// Find the codec ID from stream
			AVCodecID codecId = AV_FIND_DECODER_CODEC_ID(aStream);

			// Get codec and codec context from stream
			AVCodec *aCodec = avcodec_find_decoder(codecId);
			aCodecCtx = AV_GET_CODEC_CONTEXT(aStream, aCodec);

			// Set number of threads equal to number of processors (not to exceed 16)
			aCodecCtx->thread_count = std::min(FF_NUM_PROCESSORS, 16);

			if (aCodec == NULL) {
				throw InvalidCodec("A valid audio codec could not be found for this file.", path);
			}

			// Init options
			AVDictionary *opts = NULL;
			av_dict_set(&opts, "strict", "experimental", 0);

			// Open audio codec
			if (avcodec_open2(aCodecCtx, aCodec, &opts) < 0)
				throw InvalidCodec("An audio codec was found, but could not be opened.", path);

			// Free options
			av_dict_free(&opts);

			// Update the File Info struct with audio details (if an audio stream is found)
			UpdateAudioInfo();
		}

		// Add format metadata (if any)
		AVDictionaryEntry *tag = NULL;
		while ((tag = av_dict_get(pFormatCtx->metadata, "", tag, AV_DICT_IGNORE_SUFFIX))) {
			QString str_key = tag->key;
			QString str_value = tag->value;
			info.metadata[str_key.toStdString()] = str_value.trimmed().toStdString();
		}

		// Init previous audio location to zero
		previous_packet_location.frame = -1;
		previous_packet_location.sample_start = 0;

		// Adjust cache size based on size of frame and audio
		working_cache.SetMaxBytesFromInfo(OPEN_MP_NUM_PROCESSORS * info.fps.ToDouble() * 2, info.width, info.height, info.sample_rate, info.channels);
		missing_frames.SetMaxBytesFromInfo(OPEN_MP_NUM_PROCESSORS * 2, info.width, info.height, info.sample_rate, info.channels);
		final_cache.SetMaxBytesFromInfo(OPEN_MP_NUM_PROCESSORS * 2, info.width, info.height, info.sample_rate, info.channels);

		// Mark as "open"
		is_open = true;
	}
}

void FFmpegReader::Close() {
	// Close all objects, if reader is 'open'
	if (is_open) {
		// Mark as "closed"
		is_open = false;

		ZmqLogger::Instance()->AppendDebugMethod("FFmpegReader::Close");

		if (packet) {
			// Remove previous packet before getting next one
			RemoveAVPacket(packet);
			packet = NULL;
		}

		// Close the codec
		if (info.has_video) {
			avcodec_flush_buffers(pCodecCtx);
			AV_FREE_CONTEXT(pCodecCtx);
#if HAVE_HW_ACCEL
			if (hw_de_on) {
				if (hw_device_ctx) {
					av_buffer_unref(&hw_device_ctx);
					hw_device_ctx = NULL;
				}
			}
#endif // HAVE_HW_ACCEL
		}
		if (info.has_audio) {
			avcodec_flush_buffers(aCodecCtx);
			AV_FREE_CONTEXT(aCodecCtx);
		}

		// Clear final cache
		final_cache.Clear();
		working_cache.Clear();
		missing_frames.Clear();

		// Clear processed lists
		{
			const GenericScopedLock <CriticalSection> lock(processingCriticalSection);
			processed_video_frames.clear();
			processed_audio_frames.clear();
			processing_video_frames.clear();
			processing_audio_frames.clear();
			missing_audio_frames.clear();
			missing_video_frames.clear();
			missing_audio_frames_source.clear();
			missing_video_frames_source.clear();
			checked_frames.clear();
		}

		// Close the video file
		avformat_close_input(&pFormatCtx);
		av_freep(&pFormatCtx);

		// Reset some variables
		last_frame = 0;
		largest_frame_processed = 0;
		seek_audio_frame_found = 0;
		seek_video_frame_found = 0;
		current_video_frame = 0;
		has_missing_frames = false;

		last_video_frame.reset();
	}
}

void FFmpegReader::UpdateAudioInfo() {
	// Set values of FileInfo struct
	info.has_audio = true;
	info.file_size = pFormatCtx->pb ? avio_size(pFormatCtx->pb) : -1;
	info.acodec = aCodecCtx->codec->name;
	info.channels = AV_GET_CODEC_ATTRIBUTES(aStream, aCodecCtx)->channels;
	if (AV_GET_CODEC_ATTRIBUTES(aStream, aCodecCtx)->channel_layout == 0)
		AV_GET_CODEC_ATTRIBUTES(aStream, aCodecCtx)->channel_layout = av_get_default_channel_layout(AV_GET_CODEC_ATTRIBUTES(aStream, aCodecCtx)->channels);
	info.channel_layout = (ChannelLayout) AV_GET_CODEC_ATTRIBUTES(aStream, aCodecCtx)->channel_layout;
	info.sample_rate = AV_GET_CODEC_ATTRIBUTES(aStream, aCodecCtx)->sample_rate;
	info.audio_bit_rate = AV_GET_CODEC_ATTRIBUTES(aStream, aCodecCtx)->bit_rate;

	// Set audio timebase
	info.audio_timebase.num = aStream->time_base.num;
	info.audio_timebase.den = aStream->time_base.den;

	// Get timebase of audio stream (if valid) and greater than the current duration
	if (aStream->duration > 0.0f && aStream->duration > info.duration)
		info.duration = aStream->duration * info.audio_timebase.ToDouble();

	// Check for an invalid video length
	if (info.has_video && info.video_length <= 0) {
		// Calculate the video length from the audio duration
		info.video_length = info.duration * info.fps.ToDouble();
	}

	// Set video timebase (if no video stream was found)
	if (!info.has_video) {
		// Set a few important default video settings (so audio can be divided into frames)
		info.fps.num = 24;
		info.fps.den = 1;
		info.video_timebase.num = 1;
		info.video_timebase.den = 24;
		info.video_length = info.duration * info.fps.ToDouble();
		info.width = 720;
		info.height = 480;
	}

	// Fix invalid video lengths for certain types of files (MP3 for example)
	if (info.has_video && ((info.duration * info.fps.ToDouble()) - info.video_length > 60)) {
		info.video_length = info.duration * info.fps.ToDouble();
	}

	// Add audio metadata (if any found)
	AVDictionaryEntry *tag = NULL;
	while ((tag = av_dict_get(aStream->metadata, "", tag, AV_DICT_IGNORE_SUFFIX))) {
		QString str_key = tag->key;
		QString str_value = tag->value;
		info.metadata[str_key.toStdString()] = str_value.trimmed().toStdString();
	}
}

void FFmpegReader::UpdateVideoInfo() {
	if (check_fps)
		// Already initialized all the video metadata, no reason to do it again
		return;

	// Set values of FileInfo struct
	info.has_video = true;
	info.file_size = pFormatCtx->pb ? avio_size(pFormatCtx->pb) : -1;
	info.height = AV_GET_CODEC_ATTRIBUTES(pStream, pCodecCtx)->height;
	info.width = AV_GET_CODEC_ATTRIBUTES(pStream, pCodecCtx)->width;
	info.vcodec = pCodecCtx->codec->name;
	info.video_bit_rate = (pFormatCtx->bit_rate / 8);

	// Frame rate from the container and codec
	AVRational framerate = av_guess_frame_rate(pFormatCtx, pStream, NULL);
	info.fps.num = framerate.num;
	info.fps.den = framerate.den;

	ZmqLogger::Instance()->AppendDebugMethod("FFmpegReader::UpdateVideoInfo", "info.fps.num", info.fps.num, "info.fps.den", info.fps.den);

	// TODO: remove excessive debug info in the next releases
	// The debug info below is just for comparison and troubleshooting on users side during the transition period
	ZmqLogger::Instance()->AppendDebugMethod("FFmpegReader::UpdateVideoInfo (pStream->avg_frame_rate)", "num", pStream->avg_frame_rate.num, "den", pStream->avg_frame_rate.den);

	if (pStream->sample_aspect_ratio.num != 0) {
		info.pixel_ratio.num = pStream->sample_aspect_ratio.num;
		info.pixel_ratio.den = pStream->sample_aspect_ratio.den;
	} else if (AV_GET_CODEC_ATTRIBUTES(pStream, pCodecCtx)->sample_aspect_ratio.num != 0) {
		info.pixel_ratio.num = AV_GET_CODEC_ATTRIBUTES(pStream, pCodecCtx)->sample_aspect_ratio.num;
		info.pixel_ratio.den = AV_GET_CODEC_ATTRIBUTES(pStream, pCodecCtx)->sample_aspect_ratio.den;
	} else {
		info.pixel_ratio.num = 1;
		info.pixel_ratio.den = 1;
	}
	info.pixel_format = AV_GET_CODEC_PIXEL_FORMAT(pStream, pCodecCtx);

	// Calculate the DAR (display aspect ratio)
	Fraction size(info.width * info.pixel_ratio.num, info.height * info.pixel_ratio.den);

	// Reduce size fraction
	size.Reduce();

	// Set the ratio based on the reduced fraction
	info.display_ratio.num = size.num;
	info.display_ratio.den = size.den;

	// Get scan type and order from codec context/params
	if (!check_interlace) {
		check_interlace = true;
		AVFieldOrder field_order = AV_GET_CODEC_ATTRIBUTES(pStream, pCodecCtx)->field_order;
		switch(field_order) {
			case AV_FIELD_PROGRESSIVE:
				info.interlaced_frame = false;
				break;
			case AV_FIELD_TT:
			case AV_FIELD_TB:
				info.interlaced_frame = true;
				info.top_field_first = true;
				break;
			case AV_FIELD_BT:
			case AV_FIELD_BB:
				info.interlaced_frame = true;
				info.top_field_first = false;
				break;
			case AV_FIELD_UNKNOWN:
				// Check again later?
				check_interlace = false;
				break;
		}
		// check_interlace will prevent these checks being repeated,
		// unless it was cleared because we got an AV_FIELD_UNKNOWN response.
	}

	// Set the video timebase
	info.video_timebase.num = pStream->time_base.num;
	info.video_timebase.den = pStream->time_base.den;

	// Set the duration in seconds, and video length (# of frames)
	info.duration = pStream->duration * info.video_timebase.ToDouble();

	// Check for valid duration (if found)
	if (info.duration <= 0.0f && pFormatCtx->duration >= 0)
		// Use the format's duration
		info.duration = pFormatCtx->duration / AV_TIME_BASE;

	// Calculate duration from filesize and bitrate (if any)
	if (info.duration <= 0.0f && info.video_bit_rate > 0 && info.file_size > 0)
		// Estimate from bitrate, total bytes, and framerate
		info.duration = (info.file_size / info.video_bit_rate);

	// No duration found in stream of file
	if (info.duration <= 0.0f) {
		// No duration is found in the video stream
		info.duration = -1;
		info.video_length = -1;
		is_duration_known = false;
	} else {
		// Yes, a duration was found
		is_duration_known = true;

		// Calculate number of frames
		info.video_length = round(info.duration * info.fps.ToDouble());
	}

	// Override an invalid framerate
	if (info.fps.ToFloat() > 240.0f || (info.fps.num <= 0 || info.fps.den <= 0) || info.video_length <= 0) {
		// Calculate FPS, duration, video bit rate, and video length manually
		// by scanning through all the video stream packets
		CheckFPS();
	}

	// Add video metadata (if any)
	AVDictionaryEntry *tag = NULL;
	while ((tag = av_dict_get(pStream->metadata, "", tag, AV_DICT_IGNORE_SUFFIX))) {
		QString str_key = tag->key;
		QString str_value = tag->value;
		info.metadata[str_key.toStdString()] = str_value.trimmed().toStdString();
	}
}


std::shared_ptr<Frame> FFmpegReader::GetFrame(int64_t requested_frame) {
	// Check for open reader (or throw exception)
	if (!is_open)
		throw ReaderClosed("The FFmpegReader is closed.  Call Open() before calling this method.", path);

	// Adjust for a requested frame that is too small or too large
	if (requested_frame < 1)
		requested_frame = 1;
	if (requested_frame > info.video_length && is_duration_known)
		requested_frame = info.video_length;
	if (info.has_video && info.video_length == 0)
		// Invalid duration of video file
		throw InvalidFile("Could not detect the duration of the video or audio stream.", path);

	// Debug output
	ZmqLogger::Instance()->AppendDebugMethod("FFmpegReader::GetFrame", "requested_frame", requested_frame, "last_frame", last_frame);

	// Check the cache for this frame
	std::shared_ptr<Frame> frame = final_cache.GetFrame(requested_frame);
	if (frame) {
		// Debug output
		ZmqLogger::Instance()->AppendDebugMethod("FFmpegReader::GetFrame", "returned cached frame", requested_frame);

		// Return the cached frame
		return frame;
	} else {
#pragma omp critical (ReadStream)
		{
			// Check the cache a 2nd time (due to a potential previous lock)
			frame = final_cache.GetFrame(requested_frame);
			if (frame) {
				// Debug output
				ZmqLogger::Instance()->AppendDebugMethod("FFmpegReader::GetFrame", "returned cached frame on 2nd look", requested_frame);

				// Return the cached frame
			} else {
				// Frame is not in cache
				// Reset seek count
				seek_count = 0;

				// Check for first frame (always need to get frame 1 before other frames, to correctly calculate offsets)
				if (last_frame == 0 && requested_frame != 1)
					// Get first frame
					ReadStream(1);

				// Are we within X frames of the requested frame?
				int64_t diff = requested_frame - last_frame;
				if (diff >= 1 && diff <= 20) {
					// Continue walking the stream
					frame = ReadStream(requested_frame);
				} else {
					// Greater than 30 frames away, or backwards, we need to seek to the nearest key frame
					if (enable_seek)
						// Only seek if enabled
						Seek(requested_frame);

					else if (!enable_seek && diff < 0) {
						// Start over, since we can't seek, and the requested frame is smaller than our position
						Close();
						Open();
					}

					// Then continue walking the stream
					frame = ReadStream(requested_frame);
				}
			}
		} //omp critical
		return frame;
	}
}

// Read the stream until we find the requested Frame
std::shared_ptr<Frame> FFmpegReader::ReadStream(int64_t requested_frame) {
	// Allocate video frame
	bool end_of_stream = false;
	bool check_seek = false;
	bool frame_finished = false;
	int packet_error = -1;

	// Minimum number of packets to process (for performance reasons)
	int packets_processed = 0;
	int minimum_packets = OPEN_MP_NUM_PROCESSORS;
	int max_packets = 4096;

	// Set the number of threads in OpenMP
	omp_set_num_threads(OPEN_MP_NUM_PROCESSORS);
	// Allow nested OpenMP sections
	omp_set_nested(true);

	// Debug output
	ZmqLogger::Instance()->AppendDebugMethod("FFmpegReader::ReadStream", "requested_frame", requested_frame, "OPEN_MP_NUM_PROCESSORS", OPEN_MP_NUM_PROCESSORS);

#pragma omp parallel
	{
#pragma omp single
		{
			// Loop through the stream until the correct frame is found
			while (true) {
				// Get the next packet into a local variable called packet
				packet_error = GetNextPacket();

				int processing_video_frames_size = 0;
				int processing_audio_frames_size = 0;
				{
					const GenericScopedLock <CriticalSection> lock(processingCriticalSection);
					processing_video_frames_size = processing_video_frames.size();
					processing_audio_frames_size = processing_audio_frames.size();
				}

				// Wait if too many frames are being processed
				while (processing_video_frames_size + processing_audio_frames_size >= minimum_packets) {
					std::this_thread::sleep_for(std::chrono::milliseconds(3));
					const GenericScopedLock <CriticalSection> lock(processingCriticalSection);
					processing_video_frames_size = processing_video_frames.size();
					processing_audio_frames_size = processing_audio_frames.size();
				}

				// Get the next packet (if any)
				if (packet_error < 0) {
					// Break loop when no more packets found
					end_of_stream = true;
					break;
				}

				// Debug output
				ZmqLogger::Instance()->AppendDebugMethod("FFmpegReader::ReadStream (GetNextPacket)", "requested_frame", requested_frame, "processing_video_frames_size", processing_video_frames_size, "processing_audio_frames_size", processing_audio_frames_size, "minimum_packets", minimum_packets, "packets_processed", packets_processed, "is_seeking", is_seeking);

				// Video packet
				if (info.has_video && packet->stream_index == videoStream) {
					// Reset this counter, since we have a video packet
					num_packets_since_video_frame = 0;

					// Check the status of a seek (if any)
					if (is_seeking)
#pragma omp critical (openshot_seek)
						check_seek = CheckSeek(true);
					else
						check_seek = false;

					if (check_seek) {
						// Jump to the next iteration of this loop
						continue;
					}

					// Packet may become NULL on Close inside Seek if CheckSeek returns false
					if (!packet)
						// Jump to the next iteration of this loop
						continue;

					// Get the AVFrame from the current packet
					frame_finished = GetAVFrame();

					// Check if the AVFrame is finished and set it
					if (frame_finished) {
						// Update PTS / Frame Offset (if any)
						UpdatePTSOffset(true);

						// Process Video Packet
						ProcessVideoPacket(requested_frame);

						if (openshot::Settings::Instance()->WAIT_FOR_VIDEO_PROCESSING_TASK) {
							// Wait on each OMP task to complete before moving on to the next one. This slows
							// down processing considerably, but might be more stable on some systems.
#pragma omp taskwait
						}
					}

				}
				// Audio packet
				else if (info.has_audio && packet->stream_index == audioStream) {
					// Increment this (to track # of packets since the last video packet)
					num_packets_since_video_frame++;

					// Check the status of a seek (if any)
					if (is_seeking)
#pragma omp critical (openshot_seek)
						check_seek = CheckSeek(false);
					else
						check_seek = false;

					if (check_seek) {
						// Jump to the next iteration of this loop
						continue;
					}

					// Packet may become NULL on Close inside Seek if CheckSeek returns false
					if (!packet)
						// Jump to the next iteration of this loop
						continue;

					// Update PTS / Frame Offset (if any)
					UpdatePTSOffset(false);

					// Determine related video frame and starting sample # from audio PTS
					AudioLocation location = GetAudioPTSLocation(packet->pts);

					// Process Audio Packet
					ProcessAudioPacket(requested_frame, location.frame, location.sample_start);
				}

				// Check if working frames are 'finished'
				if (!is_seeking) {
					// Check for final frames
					CheckWorkingFrames(false, requested_frame);
				}

				// Check if requested 'final' frame is available
				bool is_cache_found = (final_cache.GetFrame(requested_frame) != NULL);

				// Increment frames processed
				packets_processed++;

				// Break once the frame is found
				if ((is_cache_found && packets_processed >= minimum_packets) || packets_processed > max_packets)
					break;

			} // end while

		} // end omp single

	} // end omp parallel

	// Debug output
	ZmqLogger::Instance()->AppendDebugMethod("FFmpegReader::ReadStream (Completed)", "packets_processed", packets_processed, "end_of_stream", end_of_stream, "largest_frame_processed", largest_frame_processed, "Working Cache Count", working_cache.Count());

	// End of stream?
	if (end_of_stream)
		// Mark the any other working frames as 'finished'
		CheckWorkingFrames(end_of_stream, requested_frame);

	// Return requested frame (if found)
	std::shared_ptr<Frame> frame = final_cache.GetFrame(requested_frame);
	if (frame)
		// Return prepared frame
		return frame;
	else {

		// Check if largest frame is still cached
		frame = final_cache.GetFrame(largest_frame_processed);
		if (frame) {
			// return the largest processed frame (assuming it was the last in the video file)
			return frame;
		} else {
			// The largest processed frame is no longer in cache, return a blank frame
			std::shared_ptr<Frame> f = CreateFrame(largest_frame_processed);
			f->AddColor(info.width, info.height, "#000");
			return f;
		}
	}

}

// Get the next packet (if any)
int FFmpegReader::GetNextPacket() {
	int found_packet = 0;
	AVPacket *next_packet;
#pragma omp critical(getnextpacket)
	{
		next_packet = new AVPacket();
		found_packet = av_read_frame(pFormatCtx, next_packet);


		if (packet) {
			// Remove previous packet before getting next one
			RemoveAVPacket(packet);
			packet = NULL;
		}

		if (found_packet >= 0) {
			// Update current packet pointer
			packet = next_packet;
		}
        else
            delete next_packet;
	}
	// Return if packet was found (or error number)
	return found_packet;
}

// Get an AVFrame (if any)
bool FFmpegReader::GetAVFrame() {
	int frameFinished = -1;
	int ret = 0;

	// Decode video frame
	AVFrame *next_frame = AV_ALLOCATE_FRAME();
#pragma omp critical (packet_cache)
	{
#if IS_FFMPEG_3_2
		frameFinished = 0;

		ret = avcodec_send_packet(pCodecCtx, packet);

	#if HAVE_HW_ACCEL
		// Get the format from the variables set in get_hw_dec_format
		hw_de_av_pix_fmt = hw_de_av_pix_fmt_global;
		hw_de_av_device_type = hw_de_av_device_type_global;
	#endif // HAVE_HW_ACCEL
		if (ret < 0 || ret == AVERROR(EAGAIN) || ret == AVERROR_EOF) {
			ZmqLogger::Instance()->AppendDebugMethod("FFmpegReader::GetAVFrame (Packet not sent)");
		}
		else {
			AVFrame *next_frame2;
	#if HAVE_HW_ACCEL
			if (hw_de_on && hw_de_supported) {
				next_frame2 = AV_ALLOCATE_FRAME();
			}
			else
	#endif // HAVE_HW_ACCEL
			{
				next_frame2 = next_frame;
			}
			pFrame = AV_ALLOCATE_FRAME();
			while (ret >= 0) {
				ret =  avcodec_receive_frame(pCodecCtx, next_frame2);
				if (ret == AVERROR(EAGAIN) || ret == AVERROR_EOF) {
					break;
				}
				if (ret != 0) {
					ZmqLogger::Instance()->AppendDebugMethod("FFmpegReader::GetAVFrame (invalid return frame received)");
				}
	#if HAVE_HW_ACCEL
				if (hw_de_on && hw_de_supported) {
					int err;
					if (next_frame2->format == hw_de_av_pix_fmt) {
						next_frame->format = AV_PIX_FMT_YUV420P;
						if ((err = av_hwframe_transfer_data(next_frame,next_frame2,0)) < 0) {
							ZmqLogger::Instance()->AppendDebugMethod("FFmpegReader::GetAVFrame (Failed to transfer data to output frame)");
						}
						if ((err = av_frame_copy_props(next_frame,next_frame2)) < 0) {
							ZmqLogger::Instance()->AppendDebugMethod("FFmpegReader::GetAVFrame (Failed to copy props to output frame)");
						}
					}
				}
				else
	#endif // HAVE_HW_ACCEL
				{	// No hardware acceleration used -> no copy from GPU memory needed
					next_frame = next_frame2;
				}

				// TODO also handle possible further frames
				// Use only the first frame like avcodec_decode_video2
				if (frameFinished == 0 ) {
					frameFinished = 1;
					av_image_alloc(pFrame->data, pFrame->linesize, info.width, info.height, (AVPixelFormat)(pStream->codecpar->format), 1);
					av_image_copy(pFrame->data, pFrame->linesize, (const uint8_t**)next_frame->data, next_frame->linesize,
												(AVPixelFormat)(pStream->codecpar->format), info.width, info.height);
				}
			}
	#if HAVE_HW_ACCEL
			if (hw_de_on && hw_de_supported) {
				AV_FREE_FRAME(&next_frame2);
			}
	#endif // HAVE_HW_ACCEL
		}
#else
		avcodec_decode_video2(pCodecCtx, next_frame, &frameFinished, packet);

		// always allocate pFrame (because we do that in the ffmpeg >= 3.2 as well); it will always be freed later
		pFrame = AV_ALLOCATE_FRAME();

		// is frame finished
		if (frameFinished) {
			// AVFrames are clobbered on the each call to avcodec_decode_video, so we
			// must make a copy of the image data before this method is called again.
			avpicture_alloc((AVPicture *) pFrame, pCodecCtx->pix_fmt, info.width, info.height);
			av_picture_copy((AVPicture *) pFrame, (AVPicture *) next_frame, pCodecCtx->pix_fmt, info.width,
							info.height);
		}
#endif // IS_FFMPEG_3_2
	}

	// deallocate the frame
	AV_FREE_FRAME(&next_frame);

	// Did we get a video frame?
	return frameFinished;
}

// Check the current seek position and determine if we need to seek again
bool FFmpegReader::CheckSeek(bool is_video) {
	// Are we seeking for a specific frame?
	if (is_seeking) {
		// Determine if both an audio and video packet have been decoded since the seek happened.
		// If not, allow the ReadStream method to keep looping
		if ((is_video_seek && !seek_video_frame_found) || (!is_video_seek && !seek_audio_frame_found))
			return false;

		// Check for both streams
		if ((info.has_video && !seek_video_frame_found) || (info.has_audio && !seek_audio_frame_found))
			return false;

		// Determine max seeked frame
		int64_t max_seeked_frame = seek_audio_frame_found; // determine max seeked frame
		if (seek_video_frame_found > max_seeked_frame)
			max_seeked_frame = seek_video_frame_found;

		// determine if we are "before" the requested frame
		if (max_seeked_frame >= seeking_frame) {
			// SEEKED TOO FAR
			ZmqLogger::Instance()->AppendDebugMethod("FFmpegReader::CheckSeek (Too far, seek again)", "is_video_seek", is_video_seek, "max_seeked_frame", max_seeked_frame, "seeking_frame", seeking_frame, "seeking_pts", seeking_pts, "seek_video_frame_found", seek_video_frame_found, "seek_audio_frame_found", seek_audio_frame_found);

			// Seek again... to the nearest Keyframe
			Seek(seeking_frame - (10 * seek_count * seek_count));
		} else {
			// SEEK WORKED
			ZmqLogger::Instance()->AppendDebugMethod("FFmpegReader::CheckSeek (Successful)", "is_video_seek", is_video_seek, "current_pts", packet->pts, "seeking_pts", seeking_pts, "seeking_frame", seeking_frame, "seek_video_frame_found", seek_video_frame_found, "seek_audio_frame_found", seek_audio_frame_found);

			// Seek worked, and we are "before" the requested frame
			is_seeking = false;
			seeking_frame = 0;
			seeking_pts = -1;
		}
	}

	// return the pts to seek to (if any)
	return is_seeking;
}

// Process a video packet
void FFmpegReader::ProcessVideoPacket(int64_t requested_frame) {
	// Calculate current frame #
	int64_t current_frame = ConvertVideoPTStoFrame(GetVideoPTS());

	// Track 1st video packet after a successful seek
	if (!seek_video_frame_found && is_seeking)
		seek_video_frame_found = current_frame;

	// Are we close enough to decode the frame? and is this frame # valid?
	if ((current_frame < (requested_frame - 20)) or (current_frame == -1)) {
		// Remove frame and packet
		RemoveAVFrame(pFrame);

		// Debug output
		ZmqLogger::Instance()->AppendDebugMethod("FFmpegReader::ProcessVideoPacket (Skipped)", "requested_frame", requested_frame, "current_frame", current_frame);

		// Skip to next frame without decoding or caching
		return;
	}

	// Debug output
	ZmqLogger::Instance()->AppendDebugMethod("FFmpegReader::ProcessVideoPacket (Before)", "requested_frame", requested_frame, "current_frame", current_frame);

	// Init some things local (for OpenMP)
	PixelFormat pix_fmt = AV_GET_CODEC_PIXEL_FORMAT(pStream, pCodecCtx);
	int height = info.height;
	int width = info.width;
	int64_t video_length = info.video_length;
	AVFrame *my_frame = pFrame;
	pFrame = NULL;

	// Add video frame to list of processing video frames
	const GenericScopedLock <CriticalSection> lock(processingCriticalSection);
	processing_video_frames[current_frame] = current_frame;

#pragma omp task firstprivate(current_frame, my_frame, height, width, video_length, pix_fmt)
	{
		// Create variables for a RGB Frame (since most videos are not in RGB, we must convert it)
		AVFrame *pFrameRGB = NULL;
		int numBytes;
		uint8_t *buffer = NULL;

		// Allocate an AVFrame structure
		pFrameRGB = AV_ALLOCATE_FRAME();
		if (pFrameRGB == NULL)
			throw OutOfBoundsFrame("Convert Image Broke!", current_frame, video_length);

		// Determine the max size of this source image (based on the timeline's size, the scaling mode,
		// and the scaling keyframes). This is a performance improvement, to keep the images as small as possible,
		// without losing quality. NOTE: We cannot go smaller than the timeline itself, or the add_layer timeline
		// method will scale it back to timeline size before scaling it smaller again. This needs to be fixed in
		// the future.
<<<<<<< HEAD
		int max_width = info.width;
		int max_height = info.height;

		Clip *parent = (Clip *) ParentClip();
=======
		int max_width = openshot::Settings::Instance()->MAX_WIDTH;
		if (max_width <= 0)
			max_width = info.width;
		int max_height = openshot::Settings::Instance()->MAX_HEIGHT;
		if (max_height <= 0)
			max_height = info.height;

		Clip *parent = (Clip *) GetParentClip();
>>>>>>> 414a2cda
		if (parent) {
			if (parent->ParentTimeline()) {
				// Set max width/height based on parent clip's timeline (if attached to a timeline)
				max_width = parent->ParentTimeline()->preview_width;
				max_height = parent->ParentTimeline()->preview_height;
			}
			if (parent->scale == SCALE_FIT || parent->scale == SCALE_STRETCH) {
				// Best fit or Stretch scaling (based on max timeline size * scaling keyframes)
				float max_scale_x = parent->scale_x.GetMaxPoint().co.Y;
				float max_scale_y = parent->scale_y.GetMaxPoint().co.Y;
				max_width = std::max(float(max_width), max_width * max_scale_x);
				max_height = std::max(float(max_height), max_height * max_scale_y);

			} else if (parent->scale == SCALE_CROP) {
				// Cropping scale mode (based on max timeline size * cropped size * scaling keyframes)
				float max_scale_x = parent->scale_x.GetMaxPoint().co.Y;
				float max_scale_y = parent->scale_y.GetMaxPoint().co.Y;
				QSize width_size(max_width * max_scale_x,
								 round(max_width / (float(info.width) / float(info.height))));
				QSize height_size(round(max_height / (float(info.height) / float(info.width))),
								  max_height * max_scale_y);
				// respect aspect ratio
				if (width_size.width() >= max_width && width_size.height() >= max_height) {
					max_width = std::max(max_width, width_size.width());
					max_height = std::max(max_height, width_size.height());
				} else {
					max_width = std::max(max_width, height_size.width());
					max_height = std::max(max_height, height_size.height());
				}

			} else {
				// No scaling, use original image size (slower)
				max_width = info.width;
				max_height = info.height;
			}
		}

		// Determine if image needs to be scaled (for performance reasons)
		int original_height = height;
		if (max_width != 0 && max_height != 0 && max_width < width && max_height < height) {
			// Override width and height (but maintain aspect ratio)
			float ratio = float(width) / float(height);
			int possible_width = round(max_height * ratio);
			int possible_height = round(max_width / ratio);

			if (possible_width <= max_width) {
				// use calculated width, and max_height
				width = possible_width;
				height = max_height;
			} else {
				// use max_width, and calculated height
				width = max_width;
				height = possible_height;
			}
		}

		// Determine required buffer size and allocate buffer
		numBytes = AV_GET_IMAGE_SIZE(PIX_FMT_RGBA, width, height);

#pragma omp critical (video_buffer)
		buffer = (uint8_t *) av_malloc(numBytes * sizeof(uint8_t));

		// Copy picture data from one AVFrame (or AVPicture) to another one.
		AV_COPY_PICTURE_DATA(pFrameRGB, buffer, PIX_FMT_RGBA, width, height);

		int scale_mode = SWS_FAST_BILINEAR;
		if (openshot::Settings::Instance()->HIGH_QUALITY_SCALING) {
			scale_mode = SWS_BICUBIC;
		}
		SwsContext *img_convert_ctx = sws_getContext(info.width, info.height, AV_GET_CODEC_PIXEL_FORMAT(pStream, pCodecCtx), width,
															  height, PIX_FMT_RGBA, scale_mode, NULL, NULL, NULL);

		// Resize / Convert to RGB
		sws_scale(img_convert_ctx, my_frame->data, my_frame->linesize, 0,
				  original_height, pFrameRGB->data, pFrameRGB->linesize);

		// Create or get the existing frame object
		std::shared_ptr<Frame> f = CreateFrame(current_frame);

		// Add Image data to frame
		f->AddImage(width, height, 4, QImage::Format_RGBA8888, buffer);

		// Update working cache
		working_cache.Add(f);

		// Keep track of last last_video_frame
#pragma omp critical (video_buffer)
		last_video_frame = f;

		// Free the RGB image
		av_free(buffer);
		AV_FREE_FRAME(&pFrameRGB);

		// Remove frame and packet
		RemoveAVFrame(my_frame);
		sws_freeContext(img_convert_ctx);

		// Remove video frame from list of processing video frames
		{
			const GenericScopedLock <CriticalSection> lock(processingCriticalSection);
			processing_video_frames.erase(current_frame);
			processed_video_frames[current_frame] = current_frame;
		}

		// Debug output
		ZmqLogger::Instance()->AppendDebugMethod("FFmpegReader::ProcessVideoPacket (After)", "requested_frame", requested_frame, "current_frame", current_frame, "f->number", f->number);

	} // end omp task

}

// Process an audio packet
void FFmpegReader::ProcessAudioPacket(int64_t requested_frame, int64_t target_frame, int starting_sample) {
	// Track 1st audio packet after a successful seek
	if (!seek_audio_frame_found && is_seeking)
		seek_audio_frame_found = target_frame;

	// Are we close enough to decode the frame's audio?
	if (target_frame < (requested_frame - 20)) {
		// Debug output
		ZmqLogger::Instance()->AppendDebugMethod("FFmpegReader::ProcessAudioPacket (Skipped)", "requested_frame", requested_frame, "target_frame", target_frame, "starting_sample", starting_sample);

		// Skip to next frame without decoding or caching
		return;
	}

	// Debug output
	ZmqLogger::Instance()->AppendDebugMethod("FFmpegReader::ProcessAudioPacket (Before)", "requested_frame", requested_frame, "target_frame", target_frame, "starting_sample", starting_sample);

	// Init an AVFrame to hold the decoded audio samples
	int frame_finished = 0;
	AVFrame *audio_frame = AV_ALLOCATE_FRAME();
	AV_RESET_FRAME(audio_frame);

	int packet_samples = 0;
	int data_size = 0;

#pragma omp critical (ProcessAudioPacket)
	{
#if IS_FFMPEG_3_2
		int ret = 0;
		frame_finished = 1;
		while((packet->size > 0 || (!packet->data && frame_finished)) && ret >= 0) {
			frame_finished = 0;
			ret =  avcodec_send_packet(aCodecCtx, packet);
			if (ret < 0 && ret !=  AVERROR(EINVAL) && ret != AVERROR_EOF) {
				avcodec_send_packet(aCodecCtx, NULL);
				break;
			}
			if (ret >= 0)
				packet->size = 0;
			ret =  avcodec_receive_frame(aCodecCtx, audio_frame);
			if (ret >= 0)
				frame_finished = 1;
			if(ret == AVERROR(EINVAL) || ret == AVERROR_EOF) {
				avcodec_flush_buffers(aCodecCtx);
				ret = 0;
			}
			if (ret >= 0) {
				ret = frame_finished;
			}
		}
		if (!packet->data && !frame_finished)
		{
			ret = -1;
		}
#else
		int used = avcodec_decode_audio4(aCodecCtx, audio_frame, &frame_finished, packet);
#endif
	}

	if (frame_finished) {

		// determine how many samples were decoded
		int plane_size = -1;
		data_size = av_samples_get_buffer_size(&plane_size,
											   AV_GET_CODEC_ATTRIBUTES(aStream, aCodecCtx)->channels,
											   audio_frame->nb_samples,
											   (AVSampleFormat) (AV_GET_SAMPLE_FORMAT(aStream, aCodecCtx)), 1);

		// Calculate total number of samples
		packet_samples = audio_frame->nb_samples * AV_GET_CODEC_ATTRIBUTES(aStream, aCodecCtx)->channels;
	}

	// Estimate the # of samples and the end of this packet's location (to prevent GAPS for the next timestamp)
	int pts_remaining_samples = packet_samples / info.channels; // Adjust for zero based array

	// DEBUG (FOR AUDIO ISSUES) - Get the audio packet start time (in seconds)
	int64_t adjusted_pts = packet->pts + audio_pts_offset;
	double audio_seconds = double(adjusted_pts) * info.audio_timebase.ToDouble();
	double sample_seconds = double(pts_total) / info.sample_rate;

	// Debug output
	ZmqLogger::Instance()->AppendDebugMethod("FFmpegReader::ProcessAudioPacket (Decode Info A)", "pts_counter", pts_counter, "PTS", adjusted_pts, "Offset", audio_pts_offset, "PTS Diff", adjusted_pts - prev_pts, "Samples", pts_remaining_samples, "Sample PTS ratio", float(adjusted_pts - prev_pts) / pts_remaining_samples);
	ZmqLogger::Instance()->AppendDebugMethod("FFmpegReader::ProcessAudioPacket (Decode Info B)", "Sample Diff", pts_remaining_samples - prev_samples - prev_pts, "Total", pts_total, "PTS Seconds", audio_seconds, "Sample Seconds", sample_seconds, "Seconds Diff", audio_seconds - sample_seconds, "raw samples", packet_samples);

	// DEBUG (FOR AUDIO ISSUES)
	prev_pts = adjusted_pts;
	pts_total += pts_remaining_samples;
	pts_counter++;
	prev_samples = pts_remaining_samples;

	// Add audio frame to list of processing audio frames
	{
		const GenericScopedLock <CriticalSection> lock(processingCriticalSection);
		processing_audio_frames.insert(std::pair<int, int>(previous_packet_location.frame, previous_packet_location.frame));
	}

	while (pts_remaining_samples) {
		// Get Samples per frame (for this frame number)
		int samples_per_frame = Frame::GetSamplesPerFrame(previous_packet_location.frame, info.fps, info.sample_rate, info.channels);

		// Calculate # of samples to add to this frame
		int samples = samples_per_frame - previous_packet_location.sample_start;
		if (samples > pts_remaining_samples)
			samples = pts_remaining_samples;

		// Decrement remaining samples
		pts_remaining_samples -= samples;

		if (pts_remaining_samples > 0) {
			// next frame
			previous_packet_location.frame++;
			previous_packet_location.sample_start = 0;

			// Add audio frame to list of processing audio frames
			{
				const GenericScopedLock <CriticalSection> lock(processingCriticalSection);
				processing_audio_frames.insert(std::pair<int, int>(previous_packet_location.frame, previous_packet_location.frame));
			}

		} else {
			// Increment sample start
			previous_packet_location.sample_start += samples;
		}
	}


	// Allocate audio buffer
	int16_t *audio_buf = new int16_t[AVCODEC_MAX_AUDIO_FRAME_SIZE + MY_INPUT_BUFFER_PADDING_SIZE];

	ZmqLogger::Instance()->AppendDebugMethod("FFmpegReader::ProcessAudioPacket (ReSample)", "packet_samples", packet_samples, "info.channels", info.channels, "info.sample_rate", info.sample_rate, "aCodecCtx->sample_fmt", AV_GET_SAMPLE_FORMAT(aStream, aCodecCtx), "AV_SAMPLE_FMT_S16", AV_SAMPLE_FMT_S16);

	// Create output frame
	AVFrame *audio_converted = AV_ALLOCATE_FRAME();
	AV_RESET_FRAME(audio_converted);
	audio_converted->nb_samples = audio_frame->nb_samples;
	av_samples_alloc(audio_converted->data, audio_converted->linesize, info.channels, audio_frame->nb_samples, AV_SAMPLE_FMT_S16, 0);

	SWRCONTEXT *avr = NULL;
	int nb_samples = 0;

	// setup resample context
	avr = SWR_ALLOC();
	av_opt_set_int(avr, "in_channel_layout", AV_GET_CODEC_ATTRIBUTES(aStream, aCodecCtx)->channel_layout, 0);
	av_opt_set_int(avr, "out_channel_layout", AV_GET_CODEC_ATTRIBUTES(aStream, aCodecCtx)->channel_layout, 0);
	av_opt_set_int(avr, "in_sample_fmt", AV_GET_SAMPLE_FORMAT(aStream, aCodecCtx), 0);
	av_opt_set_int(avr, "out_sample_fmt", AV_SAMPLE_FMT_S16, 0);
	av_opt_set_int(avr, "in_sample_rate", info.sample_rate, 0);
	av_opt_set_int(avr, "out_sample_rate", info.sample_rate, 0);
	av_opt_set_int(avr, "in_channels", info.channels, 0);
	av_opt_set_int(avr, "out_channels", info.channels, 0);
	SWR_INIT(avr);

	// Convert audio samples
	nb_samples = SWR_CONVERT(avr,    // audio resample context
							 audio_converted->data,          // output data pointers
							 audio_converted->linesize[0],   // output plane size, in bytes. (0 if unknown)
							 audio_converted->nb_samples,    // maximum number of samples that the output buffer can hold
							 audio_frame->data,              // input data pointers
							 audio_frame->linesize[0],       // input plane size, in bytes (0 if unknown)
							 audio_frame->nb_samples);       // number of input samples to convert

	// Copy audio samples over original samples
	memcpy(audio_buf, audio_converted->data[0], audio_converted->nb_samples * av_get_bytes_per_sample(AV_SAMPLE_FMT_S16) * info.channels);

	// Deallocate resample buffer
	SWR_CLOSE(avr);
	SWR_FREE(&avr);
	avr = NULL;

	// Free AVFrames
	av_free(audio_converted->data[0]);
	AV_FREE_FRAME(&audio_converted);

	int64_t starting_frame_number = -1;
	bool partial_frame = true;
	for (int channel_filter = 0; channel_filter < info.channels; channel_filter++) {
		// Array of floats (to hold samples for each channel)
		starting_frame_number = target_frame;
		int channel_buffer_size = packet_samples / info.channels;
		float *channel_buffer = new float[channel_buffer_size];

		// Init buffer array
		for (int z = 0; z < channel_buffer_size; z++)
			channel_buffer[z] = 0.0f;

		// Loop through all samples and add them to our Frame based on channel.
		// Toggle through each channel number, since channel data is stored like (left right left right)
		int channel = 0;
		int position = 0;
		for (int sample = 0; sample < packet_samples; sample++) {
			// Only add samples for current channel
			if (channel_filter == channel) {
				// Add sample (convert from (-32768 to 32768)  to (-1.0 to 1.0))
				channel_buffer[position] = audio_buf[sample] * (1.0f / (1 << 15));

				// Increment audio position
				position++;
			}

			// increment channel (if needed)
			if ((channel + 1) < info.channels)
				// move to next channel
				channel++;
			else
				// reset channel
				channel = 0;
		}

		// Loop through samples, and add them to the correct frames
		int start = starting_sample;
		int remaining_samples = channel_buffer_size;
		float *iterate_channel_buffer = channel_buffer;    // pointer to channel buffer
		while (remaining_samples > 0) {
			// Get Samples per frame (for this frame number)
			int samples_per_frame = Frame::GetSamplesPerFrame(starting_frame_number, info.fps, info.sample_rate, info.channels);

			// Calculate # of samples to add to this frame
			int samples = samples_per_frame - start;
			if (samples > remaining_samples)
				samples = remaining_samples;

			// Create or get the existing frame object
			std::shared_ptr<Frame> f = CreateFrame(starting_frame_number);

			// Determine if this frame was "partially" filled in
			if (samples_per_frame == start + samples)
				partial_frame = false;
			else
				partial_frame = true;

			// Add samples for current channel to the frame.
			f->AddAudio(true, channel_filter, start, iterate_channel_buffer, samples, 1.0f);

			// Debug output
			ZmqLogger::Instance()->AppendDebugMethod("FFmpegReader::ProcessAudioPacket (f->AddAudio)", "frame", starting_frame_number, "start", start, "samples", samples, "channel", channel_filter, "partial_frame", partial_frame, "samples_per_frame", samples_per_frame);

			// Add or update cache
			working_cache.Add(f);

			// Decrement remaining samples
			remaining_samples -= samples;

			// Increment buffer (to next set of samples)
			if (remaining_samples > 0)
				iterate_channel_buffer += samples;

			// Increment frame number
			starting_frame_number++;

			// Reset starting sample #
			start = 0;
		}

		// clear channel buffer
		delete[] channel_buffer;
		channel_buffer = NULL;
		iterate_channel_buffer = NULL;
	}

	// Clean up some arrays
	delete[] audio_buf;
	audio_buf = NULL;

	// Remove audio frame from list of processing audio frames
	{
		const GenericScopedLock <CriticalSection> lock(processingCriticalSection);
		// Update all frames as completed
		for (int64_t f = target_frame; f < starting_frame_number; f++) {
			// Remove the frame # from the processing list. NOTE: If more than one thread is
			// processing this frame, the frame # will be in this list multiple times. We are only
			// removing a single instance of it here.
			processing_audio_frames.erase(processing_audio_frames.find(f));

			// Check and see if this frame is also being processed by another thread
			if (processing_audio_frames.count(f) == 0)
				// No other thread is processing it. Mark the audio as processed (final)
				processed_audio_frames[f] = f;
		}

		if (target_frame == starting_frame_number) {
			// This typically never happens, but just in case, remove the currently processing number
			processing_audio_frames.erase(processing_audio_frames.find(target_frame));
		}
	}

	// Free audio frame
	AV_FREE_FRAME(&audio_frame);

	// Debug output
	ZmqLogger::Instance()->AppendDebugMethod("FFmpegReader::ProcessAudioPacket (After)", "requested_frame", requested_frame, "starting_frame", target_frame, "end_frame", starting_frame_number - 1);

}


// Seek to a specific frame.  This is not always frame accurate, it's more of an estimation on many codecs.
void FFmpegReader::Seek(int64_t requested_frame) {
	// Adjust for a requested frame that is too small or too large
	if (requested_frame < 1)
		requested_frame = 1;
	if (requested_frame > info.video_length)
		requested_frame = info.video_length;

	int processing_video_frames_size = 0;
	int processing_audio_frames_size = 0;
	{
		const GenericScopedLock <CriticalSection> lock(processingCriticalSection);
		processing_video_frames_size = processing_video_frames.size();
		processing_audio_frames_size = processing_audio_frames.size();
	}

	// Debug output
	ZmqLogger::Instance()->AppendDebugMethod("FFmpegReader::Seek", "requested_frame", requested_frame, "seek_count", seek_count, "last_frame", last_frame, "processing_video_frames_size", processing_video_frames_size, "processing_audio_frames_size", processing_audio_frames_size, "video_pts_offset", video_pts_offset);

	// Wait for any processing frames to complete
	while (processing_video_frames_size + processing_audio_frames_size > 0) {
		std::this_thread::sleep_for(std::chrono::milliseconds(3));
		const GenericScopedLock <CriticalSection> lock(processingCriticalSection);
		processing_video_frames_size = processing_video_frames.size();
		processing_audio_frames_size = processing_audio_frames.size();
	}

	// Clear working cache (since we are seeking to another location in the file)
	working_cache.Clear();
	missing_frames.Clear();

	// Clear processed lists
	{
		const GenericScopedLock <CriticalSection> lock(processingCriticalSection);
		processing_audio_frames.clear();
		processing_video_frames.clear();
		processed_video_frames.clear();
		processed_audio_frames.clear();
		missing_audio_frames.clear();
		missing_video_frames.clear();
		missing_audio_frames_source.clear();
		missing_video_frames_source.clear();
		checked_frames.clear();
	}

	// Reset the last frame variable
	last_frame = 0;
	current_video_frame = 0;
	largest_frame_processed = 0;
	num_checks_since_final = 0;
	num_packets_since_video_frame = 0;
	has_missing_frames = false;
	bool has_audio_override = info.has_audio;
	bool has_video_override = info.has_video;

	// Increment seek count
	seek_count++;

	// If seeking near frame 1, we need to close and re-open the file (this is more reliable than seeking)
	int buffer_amount = std::max(OPEN_MP_NUM_PROCESSORS, 8);
	if (requested_frame - buffer_amount < 20) {
		// Close and re-open file (basically seeking to frame 1)
		Close();
		Open();

		// Update overrides (since closing and re-opening might update these)
		info.has_audio = has_audio_override;
		info.has_video = has_video_override;

		// Not actually seeking, so clear these flags
		is_seeking = false;
		if (seek_count == 1) {
			// Don't redefine this on multiple seek attempts for a specific frame
			seeking_frame = 1;
			seeking_pts = ConvertFrameToVideoPTS(1);
		}
		seek_audio_frame_found = 0; // used to detect which frames to throw away after a seek
		seek_video_frame_found = 0; // used to detect which frames to throw away after a seek

	} else {
		// Seek to nearest key-frame (aka, i-frame)
		bool seek_worked = false;
		int64_t seek_target = 0;

		// Seek video stream (if any)
		if (!seek_worked && info.has_video) {
			seek_target = ConvertFrameToVideoPTS(requested_frame - buffer_amount);
			if (av_seek_frame(pFormatCtx, info.video_stream_index, seek_target, AVSEEK_FLAG_BACKWARD) < 0) {
				fprintf(stderr, "%s: error while seeking video stream\n", pFormatCtx->AV_FILENAME);
			} else {
				// VIDEO SEEK
				is_video_seek = true;
				seek_worked = true;
			}
		}

		// Seek audio stream (if not already seeked... and if an audio stream is found)
		if (!seek_worked && info.has_audio) {
			seek_target = ConvertFrameToAudioPTS(requested_frame - buffer_amount);
			if (av_seek_frame(pFormatCtx, info.audio_stream_index, seek_target, AVSEEK_FLAG_BACKWARD) < 0) {
				fprintf(stderr, "%s: error while seeking audio stream\n", pFormatCtx->AV_FILENAME);
			} else {
				// AUDIO SEEK
				is_video_seek = false;
				seek_worked = true;
			}
		}

		// Was the seek successful?
		if (seek_worked) {
			// Flush audio buffer
			if (info.has_audio)
				avcodec_flush_buffers(aCodecCtx);

			// Flush video buffer
			if (info.has_video)
				avcodec_flush_buffers(pCodecCtx);

			// Reset previous audio location to zero
			previous_packet_location.frame = -1;
			previous_packet_location.sample_start = 0;

			// init seek flags
			is_seeking = true;
			if (seek_count == 1) {
				// Don't redefine this on multiple seek attempts for a specific frame
				seeking_pts = seek_target;
				seeking_frame = requested_frame;
			}
			seek_audio_frame_found = 0; // used to detect which frames to throw away after a seek
			seek_video_frame_found = 0; // used to detect which frames to throw away after a seek

		} else {
			// seek failed
			is_seeking = false;
			seeking_pts = 0;
			seeking_frame = 0;

			// dislable seeking for this reader (since it failed)
			// TODO: Find a safer way to do this... not sure how common it is for a seek to fail.
			enable_seek = false;

			// Close and re-open file (basically seeking to frame 1)
			Close();
			Open();

			// Update overrides (since closing and re-opening might update these)
			info.has_audio = has_audio_override;
			info.has_video = has_video_override;
		}
	}
}

// Get the PTS for the current video packet
int64_t FFmpegReader::GetVideoPTS() {
	int64_t current_pts = 0;
	if (packet->dts != AV_NOPTS_VALUE)
		current_pts = packet->dts;

	// Return adjusted PTS
	return current_pts;
}

// Update PTS Offset (if any)
void FFmpegReader::UpdatePTSOffset(bool is_video) {
	// Determine the offset between the PTS and Frame number (only for 1st frame)
	if (is_video) {
		// VIDEO PACKET
		if (video_pts_offset == 99999) // Has the offset been set yet?
		{
			// Find the difference between PTS and frame number
			video_pts_offset = 0 - GetVideoPTS();

			// Find the difference between PTS and frame number
			// Also, determine if PTS is invalid (too far away from zero)
			// We compare the PTS to the timebase value equal to 1 second (which means the PTS
			// must be within the -1 second to +1 second of zero, otherwise we ignore it)
			// TODO: Please see https://github.com/OpenShot/libopenshot/pull/565#issuecomment-690985272
			// for ideas to improve this logic.
			int64_t max_offset = info.video_timebase.Reciprocal().ToFloat();
			if (video_pts_offset < -max_offset || video_pts_offset > max_offset) {
				// Ignore PTS, it seems invalid
				video_pts_offset = 0;
			}

			// debug output
			ZmqLogger::Instance()->AppendDebugMethod("FFmpegReader::UpdatePTSOffset (Video)", "video_pts_offset", video_pts_offset, "is_video", is_video);
		}
	} else {
		// AUDIO PACKET
		if (audio_pts_offset == 99999) // Has the offset been set yet?
		{
			// Find the difference between PTS and frame number
			// Also, determine if PTS is invalid (too far away from zero)
			// We compare the PTS to the timebase value equal to 1 second (which means the PTS
			// must be within the -1 second to +1 second of zero, otherwise we ignore it)
			// TODO: Please see https://github.com/OpenShot/libopenshot/pull/565#issuecomment-690985272
			// for ideas to improve this logic.
			audio_pts_offset = 0 - packet->pts;
			int64_t max_offset = info.audio_timebase.Reciprocal().ToFloat();
			if (audio_pts_offset < -max_offset || audio_pts_offset > max_offset) {
				// Ignore PTS, it seems invalid
				audio_pts_offset = 0;
			}

			// debug output
			ZmqLogger::Instance()->AppendDebugMethod("FFmpegReader::UpdatePTSOffset (Audio)", "audio_pts_offset", audio_pts_offset, "is_video", is_video);
		}
	}
}

// Convert PTS into Frame Number
int64_t FFmpegReader::ConvertVideoPTStoFrame(int64_t pts) {
	// Apply PTS offset
	pts = pts + video_pts_offset;
	int64_t previous_video_frame = current_video_frame;

	// Get the video packet start time (in seconds)
	double video_seconds = double(pts) * info.video_timebase.ToDouble();

	// Divide by the video timebase, to get the video frame number (frame # is decimal at this point)
	int64_t frame = round(video_seconds * info.fps.ToDouble()) + 1;

	// Keep track of the expected video frame #
	if (current_video_frame == 0)
		current_video_frame = frame;
	else {

		// Sometimes frames are duplicated due to identical (or similar) timestamps
		if (frame == previous_video_frame) {
			// return -1 frame number
			frame = -1;
		} else {
			// Increment expected frame
			current_video_frame++;
		}

		if (current_video_frame < frame)
			// has missing frames
			ZmqLogger::Instance()->AppendDebugMethod("FFmpegReader::ConvertVideoPTStoFrame (detected missing frame)", "calculated frame", frame, "previous_video_frame", previous_video_frame, "current_video_frame", current_video_frame);

		// Sometimes frames are missing due to varying timestamps, or they were dropped. Determine
		// if we are missing a video frame.
		const GenericScopedLock <CriticalSection> lock(processingCriticalSection);
		while (current_video_frame < frame) {
			if (!missing_video_frames.count(current_video_frame)) {
				ZmqLogger::Instance()->AppendDebugMethod("FFmpegReader::ConvertVideoPTStoFrame (tracking missing frame)", "current_video_frame", current_video_frame, "previous_video_frame", previous_video_frame);
				missing_video_frames.insert(std::pair<int64_t, int64_t>(current_video_frame, previous_video_frame));
				missing_video_frames_source.insert(std::pair<int64_t, int64_t>(previous_video_frame, current_video_frame));
			}

			// Mark this reader as containing missing frames
			has_missing_frames = true;

			// Increment current frame
			current_video_frame++;
		}
	}

	// Return frame #
	return frame;
}

// Convert Frame Number into Video PTS
int64_t FFmpegReader::ConvertFrameToVideoPTS(int64_t frame_number) {
	// Get timestamp of this frame (in seconds)
	double seconds = double(frame_number) / info.fps.ToDouble();

	// Calculate the # of video packets in this timestamp
	int64_t video_pts = round(seconds / info.video_timebase.ToDouble());

	// Apply PTS offset (opposite)
	return video_pts - video_pts_offset;
}

// Convert Frame Number into Video PTS
int64_t FFmpegReader::ConvertFrameToAudioPTS(int64_t frame_number) {
	// Get timestamp of this frame (in seconds)
	double seconds = double(frame_number) / info.fps.ToDouble();

	// Calculate the # of audio packets in this timestamp
	int64_t audio_pts = round(seconds / info.audio_timebase.ToDouble());

	// Apply PTS offset (opposite)
	return audio_pts - audio_pts_offset;
}

// Calculate Starting video frame and sample # for an audio PTS
AudioLocation FFmpegReader::GetAudioPTSLocation(int64_t pts) {
	// Apply PTS offset
	pts = pts + audio_pts_offset;

	// Get the audio packet start time (in seconds)
	double audio_seconds = double(pts) * info.audio_timebase.ToDouble();

	// Divide by the video timebase, to get the video frame number (frame # is decimal at this point)
	double frame = (audio_seconds * info.fps.ToDouble()) + 1;

	// Frame # as a whole number (no more decimals)
	int64_t whole_frame = int64_t(frame);

	// Remove the whole number, and only get the decimal of the frame
	double sample_start_percentage = frame - double(whole_frame);

	// Get Samples per frame
	int samples_per_frame = Frame::GetSamplesPerFrame(whole_frame, info.fps, info.sample_rate, info.channels);

	// Calculate the sample # to start on
	int sample_start = round(double(samples_per_frame) * sample_start_percentage);

	// Protect against broken (i.e. negative) timestamps
	if (whole_frame < 1)
		whole_frame = 1;
	if (sample_start < 0)
		sample_start = 0;

	// Prepare final audio packet location
	AudioLocation location = {whole_frame, sample_start};

	// Compare to previous audio packet (and fix small gaps due to varying PTS timestamps)
	if (previous_packet_location.frame != -1) {
		if (location.is_near(previous_packet_location, samples_per_frame, samples_per_frame)) {
			int64_t orig_frame = location.frame;
			int orig_start = location.sample_start;

			// Update sample start, to prevent gaps in audio
			location.sample_start = previous_packet_location.sample_start;
			location.frame = previous_packet_location.frame;

			// Debug output
			ZmqLogger::Instance()->AppendDebugMethod("FFmpegReader::GetAudioPTSLocation (Audio Gap Detected)", "Source Frame", orig_frame, "Source Audio Sample", orig_start, "Target Frame", location.frame, "Target Audio Sample", location.sample_start, "pts", pts);

		} else {
			// Debug output
			ZmqLogger::Instance()->AppendDebugMethod("FFmpegReader::GetAudioPTSLocation (Audio Gap Ignored - too big)", "Previous location frame", previous_packet_location.frame, "Target Frame", location.frame, "Target Audio Sample", location.sample_start, "pts", pts);

			const GenericScopedLock <CriticalSection> lock(processingCriticalSection);
			for (int64_t audio_frame = previous_packet_location.frame; audio_frame < location.frame; audio_frame++) {
				if (!missing_audio_frames.count(audio_frame)) {
					ZmqLogger::Instance()->AppendDebugMethod("FFmpegReader::GetAudioPTSLocation (tracking missing frame)", "missing_audio_frame", audio_frame, "previous_audio_frame", previous_packet_location.frame, "new location frame", location.frame);
					missing_audio_frames.insert(std::pair<int64_t, int64_t>(audio_frame, previous_packet_location.frame - 1));
				}
			}
		}
	}

	// Set previous location
	previous_packet_location = location;

	// Return the associated video frame and starting sample #
	return location;
}

// Create a new Frame (or return an existing one) and add it to the working queue.
std::shared_ptr<Frame> FFmpegReader::CreateFrame(int64_t requested_frame) {
	// Check working cache
	std::shared_ptr<Frame> output = working_cache.GetFrame(requested_frame);

	if (!output) {
		// Lock
		const GenericScopedLock <CriticalSection> lock(processingCriticalSection);

		// (re-)Check working cache
		output = working_cache.GetFrame(requested_frame);
		if(output) return output;

		// Create a new frame on the working cache
		output = std::make_shared<Frame>(requested_frame, info.width, info.height, "#000000", Frame::GetSamplesPerFrame(requested_frame, info.fps, info.sample_rate, info.channels), info.channels);
		output->SetPixelRatio(info.pixel_ratio.num, info.pixel_ratio.den); // update pixel ratio
		output->ChannelsLayout(info.channel_layout); // update audio channel layout from the parent reader
		output->SampleRate(info.sample_rate); // update the frame's sample rate of the parent reader

		working_cache.Add(output);

		// Set the largest processed frame (if this is larger)
		if (requested_frame > largest_frame_processed)
			largest_frame_processed = requested_frame;
	}
	// Return frame
	return output;
}

// Determine if frame is partial due to seek
bool FFmpegReader::IsPartialFrame(int64_t requested_frame) {

	// Sometimes a seek gets partial frames, and we need to remove them
	bool seek_trash = false;
	int64_t max_seeked_frame = seek_audio_frame_found; // determine max seeked frame
	if (seek_video_frame_found > max_seeked_frame) {
		max_seeked_frame = seek_video_frame_found;
	}
	if ((info.has_audio && seek_audio_frame_found && max_seeked_frame >= requested_frame) ||
		(info.has_video && seek_video_frame_found && max_seeked_frame >= requested_frame)) {
		seek_trash = true;
	}

	return seek_trash;
}

// Check if a frame is missing and attempt to replace its frame image (and
bool FFmpegReader::CheckMissingFrame(int64_t requested_frame) {
	// Lock
	const GenericScopedLock <CriticalSection> lock(processingCriticalSection);

	// Increment check count for this frame (or init to 1)
	++checked_frames[requested_frame];

	// Debug output
	ZmqLogger::Instance()->AppendDebugMethod("FFmpegReader::CheckMissingFrame", "requested_frame", requested_frame, "has_missing_frames", has_missing_frames, "missing_video_frames.size()", missing_video_frames.size(), "checked_count", checked_frames[requested_frame]);

	// Missing frames (sometimes frame #'s are skipped due to invalid or missing timestamps)
	std::map<int64_t, int64_t>::iterator itr;
	bool found_missing_frame = false;

	// Special MP3 Handling (ignore more than 1 video frame)
	if (info.has_audio and info.has_video) {
		AVCodecID aCodecId = AV_FIND_DECODER_CODEC_ID(aStream);
		AVCodecID vCodecId = AV_FIND_DECODER_CODEC_ID(pStream);
		// If MP3 with single video frame, handle this special case by copying the previously
		// decoded image to the new frame. Otherwise, it will spend a huge amount of
		// CPU time looking for missing images for all the audio-only frames.
		if (checked_frames[requested_frame] > 8 && !missing_video_frames.count(requested_frame) &&
			!processing_audio_frames.count(requested_frame) && processed_audio_frames.count(requested_frame) &&
			last_frame && last_video_frame && last_video_frame->has_image_data && aCodecId == AV_CODEC_ID_MP3 && (vCodecId == AV_CODEC_ID_MJPEGB || vCodecId == AV_CODEC_ID_MJPEG)) {
			missing_video_frames.insert(std::pair<int64_t, int64_t>(requested_frame, last_video_frame->number));
			missing_video_frames_source.insert(std::pair<int64_t, int64_t>(last_video_frame->number, requested_frame));
			missing_frames.Add(last_video_frame);
		}
	}

	// Check if requested video frame is a missing
	if (missing_video_frames.count(requested_frame)) {
		int64_t missing_source_frame = missing_video_frames.find(requested_frame)->second;

		// Increment missing source frame check count (or init to 1)
		++checked_frames[missing_source_frame];

		// Get the previous frame of this missing frame (if it's available in missing cache)
		std::shared_ptr<Frame> parent_frame = missing_frames.GetFrame(missing_source_frame);
		if (parent_frame == NULL) {
			parent_frame = final_cache.GetFrame(missing_source_frame);
			if (parent_frame != NULL) {
				// Add missing final frame to missing cache
				missing_frames.Add(parent_frame);
			}
		}

		// Create blank missing frame
		std::shared_ptr<Frame> missing_frame = CreateFrame(requested_frame);

		// Debug output
		ZmqLogger::Instance()->AppendDebugMethod("FFmpegReader::CheckMissingFrame (Is Previous Video Frame Final)", "requested_frame", requested_frame, "missing_frame->number", missing_frame->number, "missing_source_frame", missing_source_frame);

		// If previous frame found, copy image from previous to missing frame (else we'll just wait a bit and try again later)
		if (parent_frame != NULL) {
			// Debug output
			ZmqLogger::Instance()->AppendDebugMethod("FFmpegReader::CheckMissingFrame (AddImage from Previous Video Frame)", "requested_frame", requested_frame, "missing_frame->number", missing_frame->number, "missing_source_frame", missing_source_frame);

			// Add this frame to the processed map (since it's already done)
			std::shared_ptr<QImage> parent_image = parent_frame->GetImage();
			if (parent_image) {
				missing_frame->AddImage(std::shared_ptr<QImage>(new QImage(*parent_image)));
				processed_video_frames[missing_frame->number] = missing_frame->number;
			}
		}
	}

	// Check if requested audio frame is a missing
	if (missing_audio_frames.count(requested_frame)) {

		// Create blank missing frame
		std::shared_ptr<Frame> missing_frame = CreateFrame(requested_frame);

		// Get Samples per frame (for this frame number)
		int samples_per_frame = Frame::GetSamplesPerFrame(missing_frame->number, info.fps, info.sample_rate, info.channels);

		// Debug output
		ZmqLogger::Instance()->AppendDebugMethod("FFmpegReader::CheckMissingFrame (Add Silence for Missing Audio Frame)", "requested_frame", requested_frame, "missing_frame->number", missing_frame->number, "samples_per_frame", samples_per_frame);

		// Add this frame to the processed map (since it's already done)
		missing_frame->AddAudioSilence(samples_per_frame);
		processed_audio_frames[missing_frame->number] = missing_frame->number;
	}

	return found_missing_frame;
}

// Check the working queue, and move finished frames to the finished queue
void FFmpegReader::CheckWorkingFrames(bool end_of_stream, int64_t requested_frame) {
	// Loop through all working queue frames
	bool checked_count_tripped = false;
	int max_checked_count = 80;

	// Check if requested frame is 'missing'
	CheckMissingFrame(requested_frame);

	while (true) {
		// Get the front frame of working cache
		std::shared_ptr<Frame> f(working_cache.GetSmallestFrame());

		// Was a frame found?
		if (!f)
			// No frames found
			break;

		// Remove frames which are too old
		if (f && f->number < (requested_frame - (OPEN_MP_NUM_PROCESSORS * 2))) {
			working_cache.Remove(f->number);
		}

		// Check if this frame is 'missing'
		CheckMissingFrame(f->number);

		// Init # of times this frame has been checked so far
		int checked_count = 0;
		int checked_frames_size = 0;

		bool is_video_ready = false;
		bool is_audio_ready = false;
		{ // limit scope of next few lines
			const GenericScopedLock <CriticalSection> lock(processingCriticalSection);
			is_video_ready = processed_video_frames.count(f->number);
			is_audio_ready = processed_audio_frames.count(f->number);

			// Get check count for this frame
			checked_frames_size = checked_frames.size();
			if (!checked_count_tripped || f->number >= requested_frame)
				checked_count = checked_frames[f->number];
			else
				// Force checked count over the limit
				checked_count = max_checked_count;
		}

		if (previous_packet_location.frame == f->number && !end_of_stream)
			is_audio_ready = false; // don't finalize the last processed audio frame
		bool is_seek_trash = IsPartialFrame(f->number);

		// Adjust for available streams
		if (!info.has_video) is_video_ready = true;
		if (!info.has_audio) is_audio_ready = true;

		// Make final any frames that get stuck (for whatever reason)
		if (checked_count >= max_checked_count && (!is_video_ready || !is_audio_ready)) {
			// Debug output
			ZmqLogger::Instance()->AppendDebugMethod("FFmpegReader::CheckWorkingFrames (exceeded checked_count)", "requested_frame", requested_frame, "frame_number", f->number, "is_video_ready", is_video_ready, "is_audio_ready", is_audio_ready, "checked_count", checked_count, "checked_frames_size", checked_frames_size);

			// Trigger checked count tripped mode (clear out all frames before requested frame)
			checked_count_tripped = true;

			if (info.has_video && !is_video_ready && last_video_frame) {
				// Copy image from last frame
				f->AddImage(std::shared_ptr<QImage>(new QImage(*last_video_frame->GetImage())));
				is_video_ready = true;
			}

			if (info.has_audio && !is_audio_ready) {
				// Mark audio as processed, and indicate the frame has audio data
				is_audio_ready = true;
			}
		}

		// Debug output
		ZmqLogger::Instance()->AppendDebugMethod("FFmpegReader::CheckWorkingFrames", "requested_frame", requested_frame, "frame_number", f->number, "is_video_ready", is_video_ready, "is_audio_ready", is_audio_ready, "checked_count", checked_count, "checked_frames_size", checked_frames_size);

		// Check if working frame is final
		if ((!end_of_stream && is_video_ready && is_audio_ready) || end_of_stream || is_seek_trash) {
			// Debug output
			ZmqLogger::Instance()->AppendDebugMethod("FFmpegReader::CheckWorkingFrames (mark frame as final)", "requested_frame", requested_frame, "f->number", f->number, "is_seek_trash", is_seek_trash, "Working Cache Count", working_cache.Count(), "Final Cache Count", final_cache.Count(), "end_of_stream", end_of_stream);

			if (!is_seek_trash) {
				// Add missing image (if needed - sometimes end_of_stream causes frames with only audio)
				if (info.has_video && !is_video_ready && last_video_frame)
					// Copy image from last frame
					f->AddImage(std::shared_ptr<QImage>(new QImage(*last_video_frame->GetImage())));

				// Reset counter since last 'final' frame
				num_checks_since_final = 0;

				// Move frame to final cache
				final_cache.Add(f);

				// Add to missing cache (if another frame depends on it)
				{
					const GenericScopedLock <CriticalSection> lock(processingCriticalSection);
					if (missing_video_frames_source.count(f->number)) {
						// Debug output
						ZmqLogger::Instance()->AppendDebugMethod("FFmpegReader::CheckWorkingFrames (add frame to missing cache)", "f->number", f->number, "is_seek_trash", is_seek_trash, "Missing Cache Count", missing_frames.Count(), "Working Cache Count", working_cache.Count(), "Final Cache Count", final_cache.Count());
						missing_frames.Add(f);
					}

					// Remove from 'checked' count
					checked_frames.erase(f->number);
				}

				// Remove frame from working cache
				working_cache.Remove(f->number);

				// Update last frame processed
				last_frame = f->number;

			} else {
				// Seek trash, so delete the frame from the working cache, and never add it to the final cache.
				working_cache.Remove(f->number);
			}

		} else {
			// Stop looping
			break;
		}
	}
}

// Check for the correct frames per second (FPS) value by scanning the 1st few seconds of video packets.
void FFmpegReader::CheckFPS() {
	check_fps = true;


	int first_second_counter = 0;
	int second_second_counter = 0;
	int third_second_counter = 0;
	int forth_second_counter = 0;
	int fifth_second_counter = 0;
	int frames_detected = 0;
	int64_t pts = 0;

	// Loop through the stream
	while (true) {
		// Get the next packet (if any)
		if (GetNextPacket() < 0)
			// Break loop when no more packets found
			break;

		// Video packet
		if (packet->stream_index == videoStream) {
			// Check if the AVFrame is finished and set it
			if (GetAVFrame()) {
				// Update PTS / Frame Offset (if any)
				UpdatePTSOffset(true);

				// Get PTS of this packet
				pts = GetVideoPTS();

				// Remove pFrame
				RemoveAVFrame(pFrame);

				// Apply PTS offset
				pts += video_pts_offset;

				// Get the video packet start time (in seconds)
				double video_seconds = double(pts) * info.video_timebase.ToDouble();

				// Increment the correct counter
				if (video_seconds <= 1.0)
					first_second_counter++;
				else if (video_seconds > 1.0 && video_seconds <= 2.0)
					second_second_counter++;
				else if (video_seconds > 2.0 && video_seconds <= 3.0)
					third_second_counter++;
				else if (video_seconds > 3.0 && video_seconds <= 4.0)
					forth_second_counter++;
				else if (video_seconds > 4.0 && video_seconds <= 5.0)
					fifth_second_counter++;

				// Increment counters
				frames_detected++;
			}
		}
	}

	// Double check that all counters have greater than zero (or give up)
	if (second_second_counter != 0 && third_second_counter != 0 && forth_second_counter != 0 && fifth_second_counter != 0) {
		// Calculate average FPS (average of first few seconds)
		int sum_fps = second_second_counter + third_second_counter + forth_second_counter + fifth_second_counter;
		int avg_fps = round(sum_fps / 4.0f);

		// Update FPS
		info.fps = Fraction(avg_fps, 1);

		// Update Duration and Length
		info.video_length = frames_detected;
		info.duration = frames_detected / (sum_fps / 4.0f);

		// Update video bit rate
		info.video_bit_rate = info.file_size / info.duration;
	} else if (second_second_counter != 0 && third_second_counter != 0) {
		// Calculate average FPS (only on second 2)
		int sum_fps = second_second_counter;

		// Update FPS
		info.fps = Fraction(sum_fps, 1);

		// Update Duration and Length
		info.video_length = frames_detected;
		info.duration = frames_detected / float(sum_fps);

		// Update video bit rate
		info.video_bit_rate = info.file_size / info.duration;
	} else {
		// Too short to determine framerate, just default FPS
		// Set a few important default video settings (so audio can be divided into frames)
		info.fps.num = 30;
		info.fps.den = 1;

		// Calculate number of frames
		info.video_length = frames_detected;
		info.duration = frames_detected / info.fps.ToFloat();
	}
}

// Remove AVFrame from cache (and deallocate its memory)
void FFmpegReader::RemoveAVFrame(AVFrame *remove_frame) {
	// Remove pFrame (if exists)
	if (remove_frame) {
		// Free memory
#pragma omp critical (packet_cache)
		{
			av_freep(&remove_frame->data[0]);
#ifndef WIN32
			AV_FREE_FRAME(&remove_frame);
#endif
		}
	}
}

// Remove AVPacket from cache (and deallocate its memory)
void FFmpegReader::RemoveAVPacket(AVPacket *remove_packet) {
	// deallocate memory for packet
	AV_FREE_PACKET(remove_packet);

	// Delete the object
	delete remove_packet;
}

/// Get the smallest video frame that is still being processed
int64_t FFmpegReader::GetSmallestVideoFrame() {
	// Loop through frame numbers
	std::map<int64_t, int64_t>::iterator itr;
	int64_t smallest_frame = -1;
	const GenericScopedLock <CriticalSection> lock(processingCriticalSection);
	for (itr = processing_video_frames.begin(); itr != processing_video_frames.end(); ++itr) {
		if (itr->first < smallest_frame || smallest_frame == -1)
			smallest_frame = itr->first;
	}

	// Return frame number
	return smallest_frame;
}

/// Get the smallest audio frame that is still being processed
int64_t FFmpegReader::GetSmallestAudioFrame() {
	// Loop through frame numbers
	std::map<int64_t, int64_t>::iterator itr;
	int64_t smallest_frame = -1;
	const GenericScopedLock <CriticalSection> lock(processingCriticalSection);
	for (itr = processing_audio_frames.begin(); itr != processing_audio_frames.end(); ++itr) {
		if (itr->first < smallest_frame || smallest_frame == -1)
			smallest_frame = itr->first;
	}

	// Return frame number
	return smallest_frame;
}

// Generate JSON string of this object
std::string FFmpegReader::Json() const {

	// Return formatted string
	return JsonValue().toStyledString();
}

// Generate Json::Value for this object
Json::Value FFmpegReader::JsonValue() const {

	// Create root json object
	Json::Value root = ReaderBase::JsonValue(); // get parent properties
	root["type"] = "FFmpegReader";
	root["path"] = path;

	// return JsonValue
	return root;
}

// Load JSON string into this object
void FFmpegReader::SetJson(const std::string value) {

	// Parse JSON string into JSON objects
	try {
		const Json::Value root = openshot::stringToJson(value);
		// Set all values that match
		SetJsonValue(root);
	}
	catch (const std::exception& e) {
		// Error parsing JSON (or missing keys)
		throw InvalidJSON("JSON is invalid (missing keys or invalid data types)");
	}
}

// Load Json::Value into this object
void FFmpegReader::SetJsonValue(const Json::Value root) {

	// Set parent data
	ReaderBase::SetJsonValue(root);

	// Set data from Json (if key is found)
	if (!root["path"].isNull())
		path = root["path"].asString();

	// Re-Open path, and re-init everything (if needed)
	if (is_open) {
		Close();
		Open();
	}
}<|MERGE_RESOLUTION|>--- conflicted
+++ resolved
@@ -1289,21 +1289,10 @@
 		// without losing quality. NOTE: We cannot go smaller than the timeline itself, or the add_layer timeline
 		// method will scale it back to timeline size before scaling it smaller again. This needs to be fixed in
 		// the future.
-<<<<<<< HEAD
 		int max_width = info.width;
 		int max_height = info.height;
 
 		Clip *parent = (Clip *) ParentClip();
-=======
-		int max_width = openshot::Settings::Instance()->MAX_WIDTH;
-		if (max_width <= 0)
-			max_width = info.width;
-		int max_height = openshot::Settings::Instance()->MAX_HEIGHT;
-		if (max_height <= 0)
-			max_height = info.height;
-
-		Clip *parent = (Clip *) GetParentClip();
->>>>>>> 414a2cda
 		if (parent) {
 			if (parent->ParentTimeline()) {
 				// Set max width/height based on parent clip's timeline (if attached to a timeline)
