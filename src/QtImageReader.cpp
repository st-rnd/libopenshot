/**
 * @file
 * @brief Source file for QtImageReader class
 * @author Jonathan Thomas <jonathan@openshot.org>
 *
 * @ref License
 */

/* LICENSE
 *
 * Copyright (c) 2008-2019 OpenShot Studios, LLC
 * <http://www.openshotstudios.com/>. This file is part of
 * OpenShot Library (libopenshot), an open-source project dedicated to
 * delivering high quality video editing and animation solutions to the
 * world. For more information visit <http://www.openshot.org/>.
 *
 * OpenShot Library (libopenshot) is free software: you can redistribute it
 * and/or modify it under the terms of the GNU Lesser General Public License
 * as published by the Free Software Foundation, either version 3 of the
 * License, or (at your option) any later version.
 *
 * OpenShot Library (libopenshot) is distributed in the hope that it will be
 * useful, but WITHOUT ANY WARRANTY; without even the implied warranty of
 * MERCHANTABILITY or FITNESS FOR A PARTICULAR PURPOSE. See the
 * GNU Lesser General Public License for more details.
 *
 * You should have received a copy of the GNU Lesser General Public License
 * along with OpenShot Library. If not, see <http://www.gnu.org/licenses/>.
 */

#include "../include/QtImageReader.h"
#include "../include/Settings.h"
#include "../include/Clip.h"
#include "../include/CacheMemory.h"
#include <QtCore/QString>
#include <QtGui/QImage>
#include <QtGui/QPainter>

#if USE_RESVG == 1
	// If defined and found in CMake, utilize the libresvg for parsing
	// SVG files and rasterizing them to QImages.
	#include "ResvgQt.h"
#endif

using namespace openshot;

QtImageReader::QtImageReader(std::string path) : path{QString::fromStdString(path)}, is_open(false)
{
	// Open and Close the reader, to populate its attributes (such as height, width, etc...)
	Open();
	Close();
}

QtImageReader::QtImageReader(std::string path, bool inspect_reader) : path{QString::fromStdString(path)}, is_open(false)
{
	// Open and Close the reader, to populate its attributes (such as height, width, etc...)
	if (inspect_reader) {
		Open();
		Close();
	}
}

QtImageReader::~QtImageReader()
{
}

// Open image file
void QtImageReader::Open()
{
	// Open reader if not already open
	if (!is_open)
	{
		bool success = true;
		bool loaded = false;

#if USE_RESVG == 1
		// If defined and found in CMake, utilize the libresvg for parsing
		// SVG files and rasterizing them to QImages.
		// Only use resvg for files ending in '.svg' or '.svgz'
		if (path.toLower().endsWith(".svg") || path.toLower().endsWith(".svgz")) {

			ResvgRenderer renderer(path);
			if (renderer.isValid()) {

<<<<<<< HEAD
				image = std::shared_ptr<QImage>(new QImage(renderer.defaultSize(), QImage::Format_RGBA8888_Premultiplied));
=======
				image = std::make_shared<QImage>(
					renderer.defaultSize(), QImage::Format_ARGB32_Premultiplied);
>>>>>>> 8f6c6421
				image->fill(Qt::transparent);

				QPainter p(image.get());
				renderer.render(&p);
				p.end();
				loaded = true;
			}
		}
#endif

		if (!loaded) {
			// Attempt to open file using Qt's build in image processing capabilities
			image = std::make_shared<QImage>();
			success = image->load(path);
		}

		if (!success) {
			// raise exception
			throw InvalidFile("File could not be opened.", path.toStdString());
		}

<<<<<<< HEAD
=======
		// Convert to proper format
		image = std::make_shared<QImage>(
			image->convertToFormat(QImage::Format_RGBA8888));

>>>>>>> 8f6c6421
		// Update image properties
		info.has_audio = false;
		info.has_video = true;
		info.has_single_image = true;
		#if QT_VERSION >= QT_VERSION_CHECK(5, 10, 0)
			// byteCount() is deprecated from Qt 5.10
			info.file_size = image->sizeInBytes();
		#else
			info.file_size = image->byteCount();
		#endif
		info.vcodec = "QImage";
		info.width = image->width();
		info.height = image->height();
		info.pixel_ratio.num = 1;
		info.pixel_ratio.den = 1;
		info.duration = 60 * 60 * 1;  // 1 hour duration
		info.fps.num = 30;
		info.fps.den = 1;
		info.video_timebase.num = 1;
		info.video_timebase.den = 30;
		info.video_length = round(info.duration * info.fps.ToDouble());

		// Calculate the DAR (display aspect ratio)
		Fraction size(info.width * info.pixel_ratio.num, info.height * info.pixel_ratio.den);

		// Reduce size fraction
		size.Reduce();

		// Set the ratio based on the reduced fraction
		info.display_ratio.num = size.num;
		info.display_ratio.den = size.den;

		// Set current max size
		max_size.setWidth(info.width);
		max_size.setHeight(info.height);

		// Mark as "open"
		is_open = true;
	}
}

// Close image file
void QtImageReader::Close()
{
	// Close all objects, if reader is 'open'
	if (is_open)
	{
		// Mark as "closed"
		is_open = false;

		// Delete the image
		image.reset();

		info.vcodec = "";
		info.acodec = "";
	}
}

// Get an openshot::Frame object for a specific frame number of this reader.
std::shared_ptr<Frame> QtImageReader::GetFrame(int64_t requested_frame)
{
	// Check for open reader (or throw exception)
	if (!is_open)
		throw ReaderClosed("The Image is closed.  Call Open() before calling this method.", path.toStdString());

	// Create a scoped lock, allowing only a single thread to run the following code at one time
	const GenericScopedLock<CriticalSection> lock(getFrameCriticalSection);

	// Determine the max size of this source image (based on the timeline's size, the scaling mode,
	// and the scaling keyframes). This is a performance improvement, to keep the images as small as possible,
	// without losing quality. NOTE: We cannot go smaller than the timeline itself, or the add_layer timeline
	// method will scale it back to timeline size before scaling it smaller again. This needs to be fixed in
	// the future.
	int max_width = info.width;
	int max_height = info.height;

	Clip* parent = (Clip*) ParentClip();
	if (parent) {
		if (parent->ParentTimeline()) {
			// Set max width/height based on parent clip's timeline (if attached to a timeline)
			max_width = parent->ParentTimeline()->preview_width;
			max_height = parent->ParentTimeline()->preview_height;
		}
		if (parent->scale == SCALE_FIT || parent->scale == SCALE_STRETCH) {
			// Best fit or Stretch scaling (based on max timeline size * scaling keyframes)
			float max_scale_x = parent->scale_x.GetMaxPoint().co.Y;
			float max_scale_y = parent->scale_y.GetMaxPoint().co.Y;
			max_width = std::max(float(max_width), max_width * max_scale_x);
			max_height = std::max(float(max_height), max_height * max_scale_y);

		} else if (parent->scale == SCALE_CROP) {
			// Cropping scale mode (based on max timeline size * cropped size * scaling keyframes)
			float max_scale_x = parent->scale_x.GetMaxPoint().co.Y;
			float max_scale_y = parent->scale_y.GetMaxPoint().co.Y;
			QSize width_size(max_width * max_scale_x,
							 round(max_width / (float(info.width) / float(info.height))));
			QSize height_size(round(max_height / (float(info.height) / float(info.width))),
							  max_height * max_scale_y);
			// respect aspect ratio
			if (width_size.width() >= max_width && width_size.height() >= max_height) {
				max_width = std::max(max_width, width_size.width());
				max_height = std::max(max_height, width_size.height());
			}
			else {
				max_width = std::max(max_width, height_size.width());
				max_height = std::max(max_height, height_size.height());
			}

		} else {
			// No scaling, use original image size (slower)
			max_width = info.width;
			max_height = info.height;
		}
	}

	// Scale image smaller (or use a previous scaled image)
	if (!cached_image || (max_size.width() != max_width || max_size.height() != max_height)) {

		bool rendered = false;
#if USE_RESVG == 1
		// If defined and found in CMake, utilize the libresvg for parsing
		// SVG files and rasterizing them to QImages.
		// Only use resvg for files ending in '.svg' or '.svgz'
		if (path.toLower().endsWith(".svg") || path.toLower().endsWith(".svgz")) {

			ResvgRenderer renderer(path);
			if (renderer.isValid()) {
				// Scale SVG size to keep aspect ratio, and fill the max_size as best as possible
				QSize svg_size(renderer.defaultSize().width(), renderer.defaultSize().height());
				svg_size.scale(max_width, max_height, Qt::KeepAspectRatio);

				// Create empty QImage
<<<<<<< HEAD
				cached_image = std::shared_ptr<QImage>(new QImage(QSize(svg_size.width(), svg_size.height()), QImage::Format_RGBA8888_Premultiplied));
=======
				cached_image = std::make_shared<QImage>(
					QSize(svg_size.width(), svg_size.height()),
					QImage::Format_ARGB32_Premultiplied);
>>>>>>> 8f6c6421
				cached_image->fill(Qt::transparent);

				// Render SVG into QImage
				QPainter p(cached_image.get());
				renderer.render(&p);
				p.end();
				rendered = true;
			}
		}
#endif

		if (!rendered) {
			// We need to resize the original image to a smaller image (for performance reasons)
			// Only do this once, to prevent tons of unneeded scaling operations
			cached_image = std::make_shared<QImage>(image->scaled(
				max_width, max_height, Qt::KeepAspectRatio, Qt::SmoothTransformation));
		}

<<<<<<< HEAD
=======
		cached_image = std::make_shared<QImage>(
			cached_image->convertToFormat(QImage::Format_RGBA8888));

>>>>>>> 8f6c6421
		// Set max size (to later determine if max_size is changed)
		max_size.setWidth(max_width);
		max_size.setHeight(max_height);
	}

	// Create or get frame object
	auto image_frame = std::make_shared<Frame>(
		requested_frame, cached_image->width(), cached_image->height(), "#000000",
		Frame::GetSamplesPerFrame(requested_frame, info.fps, info.sample_rate, info.channels),
		info.channels);

	// Add Image data to frame
	image_frame->AddImage(cached_image);

	// return frame object
	return image_frame;
}

// Generate JSON string of this object
std::string QtImageReader::Json() const {

	// Return formatted string
	return JsonValue().toStyledString();
}

// Generate Json::Value for this object
Json::Value QtImageReader::JsonValue() const {

	// Create root json object
	Json::Value root = ReaderBase::JsonValue(); // get parent properties
	root["type"] = "QtImageReader";
	root["path"] = path.toStdString();

	// return JsonValue
	return root;
}

// Load JSON string into this object
void QtImageReader::SetJson(const std::string value) {

	// Parse JSON string into JSON objects
	try
	{
		const Json::Value root = openshot::stringToJson(value);
		// Set all values that match
		SetJsonValue(root);
	}
	catch (const std::exception& e)
	{
		// Error parsing JSON (or missing keys)
		throw InvalidJSON("JSON is invalid (missing keys or invalid data types)");
	}
}

// Load Json::Value into this object
void QtImageReader::SetJsonValue(const Json::Value root) {

	// Set parent data
	ReaderBase::SetJsonValue(root);

	// Set data from Json (if key is found)
	if (!root["path"].isNull())
		path = QString::fromStdString(root["path"].asString());

	// Re-Open path, and re-init everything (if needed)
	if (is_open)
	{
		Close();
		Open();
	}
}<|MERGE_RESOLUTION|>--- conflicted
+++ resolved
@@ -82,12 +82,8 @@
 			ResvgRenderer renderer(path);
 			if (renderer.isValid()) {
 
-<<<<<<< HEAD
-				image = std::shared_ptr<QImage>(new QImage(renderer.defaultSize(), QImage::Format_RGBA8888_Premultiplied));
-=======
 				image = std::make_shared<QImage>(
-					renderer.defaultSize(), QImage::Format_ARGB32_Premultiplied);
->>>>>>> 8f6c6421
+					renderer.defaultSize(), QImage::Format_RGBA8888_Premultiplied);
 				image->fill(Qt::transparent);
 
 				QPainter p(image.get());
@@ -109,13 +105,6 @@
 			throw InvalidFile("File could not be opened.", path.toStdString());
 		}
 
-<<<<<<< HEAD
-=======
-		// Convert to proper format
-		image = std::make_shared<QImage>(
-			image->convertToFormat(QImage::Format_RGBA8888));
-
->>>>>>> 8f6c6421
 		// Update image properties
 		info.has_audio = false;
 		info.has_video = true;
@@ -248,13 +237,9 @@
 				svg_size.scale(max_width, max_height, Qt::KeepAspectRatio);
 
 				// Create empty QImage
-<<<<<<< HEAD
-				cached_image = std::shared_ptr<QImage>(new QImage(QSize(svg_size.width(), svg_size.height()), QImage::Format_RGBA8888_Premultiplied));
-=======
 				cached_image = std::make_shared<QImage>(
 					QSize(svg_size.width(), svg_size.height()),
-					QImage::Format_ARGB32_Premultiplied);
->>>>>>> 8f6c6421
+					QImage::Format_RGBA8888_Premultiplied);
 				cached_image->fill(Qt::transparent);
 
 				// Render SVG into QImage
@@ -273,12 +258,6 @@
 				max_width, max_height, Qt::KeepAspectRatio, Qt::SmoothTransformation));
 		}
 
-<<<<<<< HEAD
-=======
-		cached_image = std::make_shared<QImage>(
-			cached_image->convertToFormat(QImage::Format_RGBA8888));
-
->>>>>>> 8f6c6421
 		// Set max size (to later determine if max_size is changed)
 		max_size.setWidth(max_width);
 		max_size.setHeight(max_height);
