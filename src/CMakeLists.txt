####################### CMakeLists.txt (libopenshot) #########################
# @brief CMake build file for libopenshot (used to generate makefiles)
# @author Jonathan Thomas <jonathan@openshot.org>
#
# @section LICENSE
#
# Copyright (c) 2008-2019 OpenShot Studios, LLC
# <http://www.openshotstudios.com/>. This file is part of
# OpenShot Library (libopenshot), an open-source project dedicated to
# delivering high quality video editing and animation solutions to the
# world. For more information visit <http://www.openshot.org/>.
#
# OpenShot Library (libopenshot) is free software: you can redistribute it
# and/or modify it under the terms of the GNU Lesser General Public License
# as published by the Free Software Foundation, either version 3 of the
# License, or (at your option) any later version.
#
# OpenShot Library (libopenshot) is distributed in the hope that it will be
# useful, but WITHOUT ANY WARRANTY; without even the implied warranty of
# MERCHANTABILITY or FITNESS FOR A PARTICULAR PURPOSE. See the
# GNU Lesser General Public License for more details.
#
# You should have received a copy of the GNU Lesser General Public License
# along with OpenShot Library. If not, see <http://www.gnu.org/licenses/>.
################################################################################

# Collect and display summary of options/dependencies
include(FeatureSummary)

include(GNUInstallDirs)

# Enable IN_LIST in older CMake
if (POLICY CMP0057)
  cmake_policy(SET CMP0057 NEW)
endif()

###############  PROFILING  #################
#set(PROFILER "/usr/lib//usr/lib/libprofiler.so.0.4.5")
#set(PROFILER "/usr/lib/libtcmalloc.so.4")

if(CMAKE_VERSION VERSION_LESS 3.3)
  # IWYU wasn't supported internally in 3.2
  set(ENABLE_IWYU FALSE)
endif()

if(ENABLE_IWYU)
	find_program(IWYU_PATH NAMES "iwyu"
		DOC "include-what-you-use source code scanner executable")
	if(IWYU_PATH)
		if(IWYU_OPTS)
			separate_arguments(IWYU_OPTS)
			list(APPEND _iwyu_opts "-Xiwyu" ${IWYU_OPTS})
		endif()
		set(CMAKE_CXX_INCLUDE_WHAT_YOU_USE ${IWYU_PATH} ${_iwyu_opts})
	else()
		set(ENABLE_IWYU FALSE)
	endif()
endif()
add_feature_info("IWYU (include-what-you-use)" ENABLE_IWYU "Scan all source files with 'iwyu'")

# Main library sources
set(OPENSHOT_SOURCES
  AudioBufferSource.cpp
  AudioReaderSource.cpp
  AudioResampler.cpp
  CacheBase.cpp
  CacheDisk.cpp
  CacheMemory.cpp
  ChunkReader.cpp
  ChunkWriter.cpp
  Color.cpp
  Clip.cpp
  ClipBase.cpp
  Coordinate.cpp
  CrashHandler.cpp
  DummyReader.cpp
  ReaderBase.cpp
  RendererBase.cpp
  WriterBase.cpp
  EffectBase.cpp
  EffectInfo.cpp
  FFmpegReader.cpp
  FFmpegWriter.cpp
  Fraction.cpp
  Frame.cpp
  FrameMapper.cpp
  Json.cpp
  KeyFrame.cpp
  KeyFrameBase.cpp
  KeyFrameBBox.cpp
  OpenShotVersion.cpp
  ZmqLogger.cpp
  PlayerBase.cpp
  Point.cpp
  Profiles.cpp
  QtHtmlReader.cpp
  QtImageReader.cpp
  QtPlayer.cpp
  QtTextReader.cpp
  Settings.cpp
  TimelineBase.cpp
  Timeline.cpp)

# OpenCV related classes
set(OPENSHOT_CV_SOURCES
  CVTracker.cpp
  CVStabilization.cpp
  ClipProcessingJobs.cpp
  CVObjectDetection.cpp
  effects/Stabilizer.cpp
  effects/Tracker.cpp
  effects/ObjectDetection.cpp
  ./sort_filter/sort.cpp
  ./sort_filter/Hungarian.cpp
  ./sort_filter/KalmanTracker.cpp)

# Video effects
set(EFFECTS_SOURCES
  effects/Bars.cpp
  effects/Blur.cpp
  effects/Brightness.cpp
  effects/Caption.cpp
  effects/ChromaKey.cpp
  effects/ColorShift.cpp
  effects/Crop.cpp
  effects/Deinterlace.cpp
  effects/Hue.cpp
  effects/Mask.cpp
  effects/Negate.cpp
  effects/Pixelate.cpp
  effects/Saturation.cpp
  effects/Shift.cpp
  effects/Wave.cpp)

# Qt video player components
set(QT_PLAYER_SOURCES
  Qt/AudioPlaybackThread.cpp
  Qt/PlayerDemo.cpp
  Qt/PlayerPrivate.cpp
  Qt/VideoCacheThread.cpp
  Qt/VideoPlaybackThread.cpp
  Qt/VideoRenderer.cpp
  Qt/VideoRenderWidget.cpp)

# Disable RPATH
set(CMAKE_MACOSX_RPATH 0)

############### CREATE LIBRARY #################
# Create shared openshot library
add_library(openshot SHARED)

target_sources(openshot PRIVATE
  ${OPENSHOT_SOURCES}
  ${EFFECTS_SOURCES}
  ${QT_PLAYER_SOURCES}
  )

# Set SONAME and other library properties
set_target_properties(openshot PROPERTIES
  AUTOMOC ON
  VERSION ${PROJECT_VERSION}
  SOVERSION ${PROJECT_SO_VERSION}
  INSTALL_NAME_DIR "${CMAKE_INSTALL_PREFIX}/lib"
)

# Location of our includes, both internally and when installed
target_include_directories(openshot
  PRIVATE
    ${CMAKE_CURRENT_SOURCE_DIR}
    ${CMAKE_CURRENT_BINARY_DIR}
  PUBLIC
    $<BUILD_INTERFACE:${CMAKE_CURRENT_SOURCE_DIR}>
    $<BUILD_INTERFACE:${CMAKE_CURRENT_BINARY_DIR}>
    $<INSTALL_INTERFACE:${CMAKE_INSTALL_INCLUDEDIR}/libopenshot>)

################# LIBOPENSHOT-AUDIO ###################
# Find JUCE-based openshot Audio libraries
if(NOT TARGET OpenShot::Audio)
  # Only load if necessary (not for integrated builds)
  find_package(OpenShotAudio 0.2.0 REQUIRED)
endif()
target_link_libraries(openshot PUBLIC OpenShot::Audio)

###
### ImageMagick
###

# Find the ImageMagick++ library
find_package(ImageMagick COMPONENTS Magick++ MagickWand MagickCore)

if(ImageMagick_FOUND)
  if(NOT TARGET ImageMagick::Magick++ AND NOT TARGET Magick++_TARGET)
    add_library(Magick++_TARGET INTERFACE)

    # Include ImageMagick++ headers (needed for compile)
    set_property(TARGET Magick++_TARGET APPEND PROPERTY
      INTERFACE_INCLUDE_DIRECTORIES ${ImageMagick_INCLUDE_DIRS})

    # Set the Quantum Depth that ImageMagick was built with (default to 16 bits)
    if(NOT DEFINED MAGICKCORE_QUANTUM_DEPTH)
      set(MAGICKCORE_QUANTUM_DEPTH 16)
    endif()
    if(NOT DEFINED MAGICKCORE_HDRI_ENABLE)
      set(MAGICKCORE_HDRI_ENABLE 0)
    endif()

    set_property(TARGET Magick++_TARGET APPEND PROPERTY
      INTERFACE_COMPILE_DEFINITIONS
        MAGICKCORE_QUANTUM_DEPTH=${MAGICKCORE_QUANTUM_DEPTH})
    set_property(TARGET Magick++_TARGET APPEND PROPERTY
      INTERFACE_COMPILE_DEFINITIONS
        MAGICKCORE_HDRI_ENABLE=${MAGICKCORE_HDRI_ENABLE})

    target_link_libraries(Magick++_TARGET INTERFACE
      ${ImageMagick_LIBRARIES})

    # Alias to our namespaced name
    add_library(ImageMagick::Magick++ ALIAS Magick++_TARGET)

  endif()

  # Add optional ImageMagic-dependent sources
  target_sources(openshot PRIVATE
    ImageReader.cpp
    ImageWriter.cpp
    TextReader.cpp)

  # define a preprocessor macro (used in the C++ source)
  target_compile_definitions(openshot PUBLIC USE_IMAGEMAGICK=1)

  # Link with ImageMagick library
  target_link_libraries(openshot PUBLIC ImageMagick::Magick++)

  set(HAVE_IMAGEMAGICK TRUE CACHE BOOL "Building with ImageMagick support" FORCE)
  mark_as_advanced(HAVE_IMAGEMAGICK)
endif()


################### JSONCPP #####################
# Include jsoncpp headers (needed for JSON parsing)
if (USE_SYSTEM_JSONCPP)
  message(STATUS "Looking for system jsoncpp")
  # Either an installed config or our find module will
  # create the IMPORTED target jsoncpp_lib if successful
  find_package(jsoncpp)
endif ()

if (NOT jsoncpp_FOUND AND NOT DISABLE_BUNDLED_JSONCPP)
  message(STATUS "Using embedded jsoncpp (not found or USE_SYSTEM_JSONCPP disabled)")
  if (NOT TARGET jsoncpp_lib)
    add_library(jsoncpp_lib INTERFACE)
    target_include_directories(jsoncpp_lib INTERFACE
      "${PROJECT_SOURCE_DIR}/thirdparty/jsoncpp")
    target_sources(jsoncpp_lib INTERFACE "${PROJECT_SOURCE_DIR}/thirdparty/jsoncpp/jsoncpp.cpp")
    # Because this satisfies the requirement, an installed JsonCpp is optional
    set_package_properties(jsoncpp PROPERTIES TYPE OPTIONAL)
  endif ()
  add_feature_info("jsoncpp (embedded)" TRUE "jsoncpp will be compiled from the bundled sources")
endif ()

if (jsoncpp_FOUND)
  # JsonCpp is actually required, even though we probe for it optionally
  # (This tells feature_summary() to bail if it's not found, later)
  set_package_properties(jsoncpp PROPERTIES TYPE REQUIRED)
endif ()

# If we found any usable JsonCpp, use it. Otherwise, bail.
if (TARGET jsoncpp_lib)
  target_link_libraries(openshot PUBLIC jsoncpp_lib)
endif ()

################# QT5 ###################
# Find QT5 libraries
set(_qt_components Core Gui Widgets)
find_package(Qt5 COMPONENTS ${_qt_components} REQUIRED)

foreach(_qt_comp IN LISTS _qt_components)
  if(TARGET Qt5::${_qt_comp})
    target_link_libraries(openshot PUBLIC Qt5::${_qt_comp})
  endif()
endforeach()

# Keep track of Qt version, to embed in our version header
set(QT_VERSION_STR ${Qt5Core_VERSION_STRING} CACHE STRING "Qt version linked with" FORCE)
mark_as_advanced(QT_VERSION_STR)

################### FFMPEG #####################
# Find FFmpeg libraries (used for video encoding / decoding)
find_package(FFmpeg REQUIRED COMPONENTS avcodec avdevice avformat avutil swscale)

set(all_comps avcodec avdevice avformat avfilter avutil postproc swscale swresample avresample)
set(version_comps avcodec avformat avutil)

foreach(ff_comp IN LISTS all_comps)
  if(TARGET FFmpeg::${ff_comp})
    target_link_libraries(openshot PUBLIC FFmpeg::${ff_comp})
    # Keep track of some FFmpeg lib versions, to embed in our version header
    if(${ff_comp} IN_LIST version_comps)
      string(TOUPPER ${ff_comp} v_name)
      set(${v_name}_VERSION_STR ${${ff_comp}_VERSION} CACHE STRING "${ff_comp} version used" FORCE)
      mark_as_advanced(${v_name}_VERSION_STR)
    endif()
  endif()

endforeach()

################### OPENMP #####################
# Check for OpenMP (used for multi-core processing)

# OpenMP is required by FFmpegReader/Writer
find_package(OpenMP REQUIRED)

if(NOT TARGET OpenMP::OpenMP_CXX)
    # Older CMake versions (< 3.9) don't create find targets.
    add_library(OpenMP_TARGET INTERFACE)
    add_library(OpenMP::OpenMP_CXX ALIAS OpenMP_TARGET)
    target_compile_options(OpenMP_TARGET INTERFACE ${OpenMP_CXX_FLAGS})
    target_link_libraries(OpenMP_TARGET INTERFACE ${OpenMP_CXX_FLAGS})
endif()

target_link_libraries(openshot PUBLIC OpenMP::OpenMP_CXX)

###
### ZeroMQ
###

# Find ZeroMQ library (used for socket communication & logging)
find_package(ZeroMQ REQUIRED) # Creates libzmq target

# Some platforms package the header-only cppzmq C++ bindings separately,
# others (Ubuntu) bundle them in with libzmq itself
find_package(cppzmq QUIET) # Creates cppzmq target

# Link ZeroMQ library
if (TARGET libzmq)
  target_link_libraries(openshot PUBLIC libzmq)
endif()
# Include cppzmq headers, if not bundled into libzmq
if (TARGET cppzmq)
  target_link_libraries(openshot PUBLIC cppzmq)
endif()

###
### Resvg, the Rust SVG library
###

# Migrate some legacy variable names
if(DEFINED RESVGDIR AND NOT DEFINED Resvg_ROOT)
  set(Resvg_ROOT ${RESVGDIR})
endif()
if(DEFINED ENV{RESVGDIR} AND NOT DEFINED Resvg_ROOT)
  set(Resvg_ROOT $ENV{RESVGDIR})
endif()

# Find resvg library (used for rendering svg files)
find_package(Resvg)

# Include resvg headers (optional SVG library)
if (TARGET Resvg::Resvg)
  #include_directories(${Resvg_INCLUDE_DIRS})
  target_link_libraries(openshot PUBLIC Resvg::Resvg)

  target_compile_definitions(openshot PUBLIC USE_RESVG=1)

  set(HAVE_RESVG TRUE CACHE BOOL "Building with Resvg support" FORCE)
  mark_as_advanced(HAVE_RESVG)
endif()

################# BLACKMAGIC DECKLINK ###################
# Find BlackMagic DeckLinkAPI libraries
if (ENABLE_BLACKMAGIC)
  find_package(BlackMagic)

  if (BLACKMAGIC_FOUND)
    # BlackMagic related files
    target_sources(openshot PRIVATE
      DecklinkInput.cpp
      DecklinkReader.cpp
      DecklinkOutput.cpp
      DecklinkWriter.cpp)

    # Include Blackmagic headers (needed for compile)
    target_include_directories(openshot PRIVATE ${BLACKMAGIC_INCLUDE_DIR})

    # Link libopenshot with BlackMagic libs
    target_link_libraries(openshot PUBLIC ${BLACKMAGIC_LIBRARY_DIR})

    # define a preprocessor macro (used in the C++)
    target_compile_definitions(openshot PUBLIC USE_BLACKMAGIC=1)
  endif()
endif()

################## OPENCV ###################
<<<<<<< HEAD

find_package( OpenCV 4 )
if (OpenCV_FOUND)
  message("\nCOMPILING WITH OPENCV\n")
  list(APPEND CMAKE_SWIG_FLAGS -DUSE_OPENCV=1)
  target_compile_definitions(openshot PUBLIC USE_OPENCV=1)
else()
  message("\nOPENCV NOT FOUND, SOME FUNCTIONALITIES WILL BE DISABLED\n")
endif()

################## PROTOBUF ##################
if (OpenCV_FOUND)
  find_package(Protobuf 3)
  
  if (NOT Protobuf_FOUND)
    # Protobuf is required when compiling with opencv
    message(FATAL_ERROR "\nPLEASE INSTALL PROTOBUF. Protobuf is required when compiling with opencv.\n")
  endif()
  
  add_subdirectory(protobuf_messages)

  target_include_directories(openshot PUBLIC ${ProtobufMessagePath})

  # Add OpenCV target sources
  target_sources(openshot PRIVATE
    ${OPENSHOT_CV_SOURCES})

  # Link libopenshot with OpenCV libs
  target_link_libraries(openshot PUBLIC ProtoMessages ${OpenCV_LIBS} ${PROTOBUF_LIBRARY} ${Protobuf_INCLUDE_DIRS})
endif()
=======
if(ENABLE_OPENCV)
  find_package(OpenCV 4)
  if(NOT OpenCV_FOUND)
    set(ENABLE_OPENCV FALSE CACHE BOOL
      "Build with OpenCV algorithms (requires Boost, Protobuf 3)" FORCE)
  else()
    add_subdirectory(protobuf_messages)
    # Add OpenCV source files
    target_sources(openshot PRIVATE
      ${OPENSHOT_CV_SOURCES}
    )
    target_compile_definitions(openshot PUBLIC USE_OPENCV=1)
    target_link_libraries(openshot PUBLIC
      opencv_core
      opencv_video
      opencv_highgui
      opencv_dnn
      opencv_tracking
      openshot_protobuf
    )
  set(HAVE_OPENCV TRUE CACHE BOOL "Building with OpenCV effects" FORCE)
  mark_as_advanced(HAVE_OPENCV)
  endif()
endif()
add_feature_info("OpenCV algorithms" ENABLE_OPENCV "Use OpenCV algorithms")
>>>>>>> f6de5335

###############  LINK LIBRARY  #################
# Link remaining dependency libraries
if(DEFINED PROFILER)
  target_link_libraries(openshot PUBLIC ${PROFILER})
endif()

if(WIN32)
  # Required for exception handling on Windows
  target_link_libraries(openshot PUBLIC "imagehlp" "dbghelp" )
endif()

###
### INSTALL HEADERS & LIBRARY
###

# Install primary library
install(TARGETS openshot
  ARCHIVE DESTINATION ${CMAKE_INSTALL_LIBDIR}
  LIBRARY DESTINATION ${CMAKE_INSTALL_LIBDIR}
  RUNTIME DESTINATION ${CMAKE_INSTALL_BINDIR}
  INCLUDES DESTINATION ${CMAKE_INSTALL_INCLUDEDIR}/libopenshot)

install(
  DIRECTORY .
  DESTINATION ${CMAKE_INSTALL_INCLUDEDIR}/libopenshot
  FILES_MATCHING PATTERN "*.h"
)
install(FILES ${ProtobufHeaders}
  DESTINATION ${CMAKE_INSTALL_INCLUDEDIR}/libopenshot
)

############### CPACK PACKAGING ##############
if(MINGW)
  set(CPACK_GENERATOR "NSIS")
endif()
if(UNIX AND NOT APPLE)
  set(CPACK_GENERATOR "DEB")
endif()
#if(UNIX AND APPLE)
#  set(CPACK_GENERATOR "DragNDrop")
#endif()
set(CPACK_DEBIAN_PACKAGE_MAINTAINER "Jonathan Thomas") #required

include(CPack)
<|MERGE_RESOLUTION|>--- conflicted
+++ resolved
@@ -391,38 +391,6 @@
 endif()
 
 ################## OPENCV ###################
-<<<<<<< HEAD
-
-find_package( OpenCV 4 )
-if (OpenCV_FOUND)
-  message("\nCOMPILING WITH OPENCV\n")
-  list(APPEND CMAKE_SWIG_FLAGS -DUSE_OPENCV=1)
-  target_compile_definitions(openshot PUBLIC USE_OPENCV=1)
-else()
-  message("\nOPENCV NOT FOUND, SOME FUNCTIONALITIES WILL BE DISABLED\n")
-endif()
-
-################## PROTOBUF ##################
-if (OpenCV_FOUND)
-  find_package(Protobuf 3)
-  
-  if (NOT Protobuf_FOUND)
-    # Protobuf is required when compiling with opencv
-    message(FATAL_ERROR "\nPLEASE INSTALL PROTOBUF. Protobuf is required when compiling with opencv.\n")
-  endif()
-  
-  add_subdirectory(protobuf_messages)
-
-  target_include_directories(openshot PUBLIC ${ProtobufMessagePath})
-
-  # Add OpenCV target sources
-  target_sources(openshot PRIVATE
-    ${OPENSHOT_CV_SOURCES})
-
-  # Link libopenshot with OpenCV libs
-  target_link_libraries(openshot PUBLIC ProtoMessages ${OpenCV_LIBS} ${PROTOBUF_LIBRARY} ${Protobuf_INCLUDE_DIRS})
-endif()
-=======
 if(ENABLE_OPENCV)
   find_package(OpenCV 4)
   if(NOT OpenCV_FOUND)
@@ -448,7 +416,6 @@
   endif()
 endif()
 add_feature_info("OpenCV algorithms" ENABLE_OPENCV "Use OpenCV algorithms")
->>>>>>> f6de5335
 
 ###############  LINK LIBRARY  #################
 # Link remaining dependency libraries
