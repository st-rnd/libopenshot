####################### CMakeLists.txt (libopenshot) #########################
# @brief CMake build file for libopenshot (used to generate makefiles)
# @author Jonathan Thomas <jonathan@openshot.org>
#
# @section LICENSE
#
# Copyright (c) 2008-2019 OpenShot Studios, LLC
# <http://www.openshotstudios.com/>. This file is part of
# OpenShot Library (libopenshot), an open-source project dedicated to
# delivering high quality video editing and animation solutions to the
# world. For more information visit <http://www.openshot.org/>.
#
# OpenShot Library (libopenshot) is free software: you can redistribute it
# and/or modify it under the terms of the GNU Lesser General Public License
# as published by the Free Software Foundation, either version 3 of the
# License, or (at your option) any later version.
#
# OpenShot Library (libopenshot) is distributed in the hope that it will be
# useful, but WITHOUT ANY WARRANTY; without even the implied warranty of
# MERCHANTABILITY or FITNESS FOR A PARTICULAR PURPOSE. See the
# GNU Lesser General Public License for more details.
#
# You should have received a copy of the GNU Lesser General Public License
# along with OpenShot Library. If not, see <http://www.gnu.org/licenses/>.
################################################################################

# Collect and display summary of options/dependencies
include(FeatureSummary)

include(GNUInstallDirs)

# Enable IN_LIST in older CMake
if (POLICY CMP0057)
  cmake_policy(SET CMP0057 NEW)
endif()

###############  PROFILING  #################
#set(PROFILER "/usr/lib/x86_64-linux-gnu/libprofiler.so.0")
#set(PROFILER "/usr/lib/x86_64-linux-gnu/libtcmalloc.so.4")

if(CMAKE_VERSION VERSION_LESS 3.3)
  # IWYU wasn't supported internally in 3.2
  set(ENABLE_IWYU FALSE)
endif()

if(ENABLE_IWYU)
	find_program(IWYU_PATH NAMES "iwyu"
		DOC "include-what-you-use source code scanner executable")
	if(IWYU_PATH)
		if(IWYU_OPTS)
			separate_arguments(IWYU_OPTS)
			list(APPEND _iwyu_opts "-Xiwyu" ${IWYU_OPTS})
		endif()
		set(CMAKE_CXX_INCLUDE_WHAT_YOU_USE ${IWYU_PATH} ${_iwyu_opts})
	else()
		set(ENABLE_IWYU FALSE)
	endif()
endif()
add_feature_info("IWYU (include-what-you-use)" ENABLE_IWYU "Scan all source files with 'iwyu'")

# Main library sources
set(OPENSHOT_SOURCES
  AudioBufferSource.cpp
  AudioReaderSource.cpp
  AudioResampler.cpp
  CacheBase.cpp
  CacheDisk.cpp
  CacheMemory.cpp
  ChunkReader.cpp
  ChunkWriter.cpp
  Color.cpp
  Clip.cpp
  ClipBase.cpp
  Coordinate.cpp
  CrashHandler.cpp
  DummyReader.cpp
  ReaderBase.cpp
  RendererBase.cpp
  WriterBase.cpp
  EffectBase.cpp
  EffectInfo.cpp
  FFmpegReader.cpp
  FFmpegWriter.cpp
  Fraction.cpp
  Frame.cpp
  FrameMapper.cpp
  Json.cpp
  KeyFrame.cpp
  TrackedObjectBase.cpp
  OpenShotVersion.cpp
  ZmqLogger.cpp
  PlayerBase.cpp
  Point.cpp
  Profiles.cpp
  QtHtmlReader.cpp
  QtImageReader.cpp
  QtPlayer.cpp
  QtTextReader.cpp
  Settings.cpp
  TimelineBase.cpp
  Timeline.cpp)

# OpenCV related classes
set(OPENSHOT_CV_SOURCES
  CVTracker.cpp
  CVStabilization.cpp
  ClipProcessingJobs.cpp
  CVObjectDetection.cpp
  TrackedObjectBBox.cpp
  effects/Stabilizer.cpp
  effects/Tracker.cpp
  effects/ObjectDetection.cpp
  ./sort_filter/sort.cpp
  ./sort_filter/Hungarian.cpp
  ./sort_filter/KalmanTracker.cpp)

# Video effects
set(EFFECTS_SOURCES
  effects/Bars.cpp
  effects/Blur.cpp
  effects/Brightness.cpp
  effects/Caption.cpp
  effects/ChromaKey.cpp
  effects/ColorShift.cpp
  effects/Crop.cpp
  effects/Deinterlace.cpp
  effects/Hue.cpp
  effects/Mask.cpp
  effects/Negate.cpp
  effects/Pixelate.cpp
  effects/Saturation.cpp
  effects/Shift.cpp
  effects/Wave.cpp
  audio_effects/STFT.cpp
  audio_effects/Noise.cpp
  audio_effects/Delay.cpp
  audio_effects/Echo.cpp
  audio_effects/Distortion.cpp
  audio_effects/ParametricEQ.cpp
  audio_effects/Compressor.cpp
  audio_effects/Expander.cpp
  audio_effects/Robotization.cpp
  audio_effects/Whisperization.cpp)

# Qt video player components
set(QT_PLAYER_SOURCES
  Qt/AudioPlaybackThread.cpp
  Qt/PlayerDemo.cpp
  Qt/PlayerPrivate.cpp
  Qt/VideoCacheThread.cpp
  Qt/VideoPlaybackThread.cpp
  Qt/VideoRenderer.cpp
  Qt/VideoRenderWidget.cpp)

# Disable RPATH
set(CMAKE_MACOSX_RPATH 0)

############### CREATE LIBRARY #################
# Create shared openshot library
add_library(openshot SHARED)

target_sources(openshot PRIVATE
  ${OPENSHOT_SOURCES}
  ${EFFECTS_SOURCES}
  ${QT_PLAYER_SOURCES}
  )

# Set SONAME and other library properties
set_target_properties(openshot PROPERTIES
  AUTOMOC ON
  VERSION ${PROJECT_VERSION}
  SOVERSION ${PROJECT_SO_VERSION}
  INSTALL_NAME_DIR "${CMAKE_INSTALL_PREFIX}/lib"
)

# Location of our includes, both internally and when installed
target_include_directories(openshot
  PRIVATE
    ${CMAKE_CURRENT_SOURCE_DIR}
    ${CMAKE_CURRENT_BINARY_DIR}
  PUBLIC
    $<BUILD_INTERFACE:${CMAKE_CURRENT_SOURCE_DIR}>
    $<BUILD_INTERFACE:${CMAKE_CURRENT_BINARY_DIR}>
    $<INSTALL_INTERFACE:${CMAKE_INSTALL_INCLUDEDIR}/libopenshot>)

################# LIBOPENSHOT-AUDIO ###################
# Find JUCE-based openshot Audio libraries
if(NOT TARGET OpenShot::Audio)
  # Only load if necessary (not for integrated builds)
  find_package(OpenShotAudio 0.2.0 REQUIRED)
endif()
target_link_libraries(openshot PUBLIC OpenShot::Audio)

###
### ImageMagick
###

# Find the ImageMagick++ library
if (ENABLE_MAGICK)
  find_package(ImageMagick COMPONENTS Magick++ MagickCore)

  if(ImageMagick_FOUND)
    if(NOT TARGET ImageMagick::Magick++ AND NOT TARGET Magick++_TARGET)
      add_library(Magick++_TARGET INTERFACE)

      # Include ImageMagick++ headers (needed for compile)
      set_property(TARGET Magick++_TARGET APPEND PROPERTY
        INTERFACE_INCLUDE_DIRECTORIES ${ImageMagick_INCLUDE_DIRS})

      # Set the Quantum Depth that ImageMagick was built with (default to 16 bits)
      if(NOT DEFINED MAGICKCORE_QUANTUM_DEPTH)
        set(MAGICKCORE_QUANTUM_DEPTH 16)
      endif()
      if(NOT DEFINED MAGICKCORE_HDRI_ENABLE)
        set(MAGICKCORE_HDRI_ENABLE 0)
      endif()

      set_property(TARGET Magick++_TARGET APPEND PROPERTY
        INTERFACE_COMPILE_DEFINITIONS
          MAGICKCORE_QUANTUM_DEPTH=${MAGICKCORE_QUANTUM_DEPTH})
      set_property(TARGET Magick++_TARGET APPEND PROPERTY
        INTERFACE_COMPILE_DEFINITIONS
          MAGICKCORE_HDRI_ENABLE=${MAGICKCORE_HDRI_ENABLE})

      target_link_libraries(Magick++_TARGET INTERFACE
        ${ImageMagick_LIBRARIES})

      # Alias to our namespaced name
      add_library(ImageMagick::Magick++ ALIAS Magick++_TARGET)

    endif()

    # Add optional ImageMagic-dependent sources
    target_sources(openshot PRIVATE
      ImageReader.cpp
      ImageWriter.cpp
      TextReader.cpp)

    # define a preprocessor macro (used in the C++ source)
    target_compile_definitions(openshot PUBLIC USE_IMAGEMAGICK=1)

    # Link with ImageMagick library
    target_link_libraries(openshot PUBLIC ImageMagick::Magick++)

    set(HAVE_IMAGEMAGICK TRUE CACHE BOOL "Building with ImageMagick support" FORCE)
    mark_as_advanced(HAVE_IMAGEMAGICK)
  endif()
endif()

################### JSONCPP #####################
# Include jsoncpp headers (needed for JSON parsing)
if (USE_SYSTEM_JSONCPP)
  message(STATUS "Looking for system jsoncpp")
  # Either an installed config or our find module will
  # create the IMPORTED target jsoncpp_lib if successful
  find_package(jsoncpp)
endif ()

if (NOT jsoncpp_FOUND AND NOT DISABLE_BUNDLED_JSONCPP)
  message(STATUS "Using embedded jsoncpp (not found or USE_SYSTEM_JSONCPP disabled)")
  if (NOT TARGET jsoncpp_lib)
    add_library(jsoncpp_lib OBJECT)
    set_target_properties(jsoncpp_lib PROPERTIES
      POSITION_INDEPENDENT_CODE TRUE)
    target_include_directories(jsoncpp_lib PUBLIC
      "${PROJECT_SOURCE_DIR}/thirdparty/jsoncpp")
    target_sources(jsoncpp_lib PRIVATE "${PROJECT_SOURCE_DIR}/thirdparty/jsoncpp/jsoncpp.cpp")
    # Because this satisfies the requirement, an installed JsonCpp is optional
    set_package_properties(jsoncpp PROPERTIES TYPE OPTIONAL)
  endif ()
  add_feature_info("jsoncpp (embedded)" TRUE "jsoncpp will be compiled from the bundled sources")
endif ()

if (jsoncpp_FOUND)
  # JsonCpp is actually required, even though we probe for it optionally
  # (This tells feature_summary() to bail if it's not found, later)
  set_package_properties(jsoncpp PROPERTIES TYPE REQUIRED)
endif ()

# If we found any usable JsonCpp, use it. Otherwise, bail.
if (TARGET jsoncpp_lib)
  target_link_libraries(openshot PUBLIC jsoncpp_lib)
endif ()


###
### Resvg, the Rust SVG library
###

# Migrate some legacy variable names
if(DEFINED RESVGDIR AND NOT DEFINED Resvg_ROOT)
  set(Resvg_ROOT ${RESVGDIR})
endif()
if(DEFINED ENV{RESVGDIR} AND NOT DEFINED Resvg_ROOT)
  set(Resvg_ROOT $ENV{RESVGDIR})
endif()

# Find resvg library (used for rendering svg files)
find_package(Resvg)

# Include resvg headers (optional SVG library)
if (TARGET Resvg::Resvg)
  #include_directories(${Resvg_INCLUDE_DIRS})
  target_link_libraries(openshot PUBLIC Resvg::Resvg)

  target_compile_definitions(openshot PUBLIC USE_RESVG=1)

  set(HAVE_RESVG TRUE CACHE BOOL "Building with Resvg support" FORCE)
  mark_as_advanced(HAVE_RESVG)
else()
  set(HAVE_RESVG FALSE CACHE BOOL "Building with Resvg support" FORCE)
endif()

###
### Qt Toolkit
###

set(_qt_components Core Gui Widgets)

# We also need QtSvg unless we have Resvg insetead.
if(NOT HAVE_RESVG)
  list(APPEND _qt_components Svg)
endif()

find_package(Qt5 COMPONENTS ${_qt_components} REQUIRED)

foreach(_qt_comp IN LISTS _qt_components)
  if(TARGET Qt5::${_qt_comp})
    target_link_libraries(openshot PUBLIC Qt5::${_qt_comp})
  endif()
endforeach()

# Keep track of Qt version, to embed in our version header
set(QT_VERSION_STR ${Qt5Core_VERSION_STRING} CACHE STRING "Qt version linked with" FORCE)
mark_as_advanced(QT_VERSION_STR)

################### FFMPEG #####################
# Find FFmpeg libraries (used for video encoding / decoding)
find_package(FFmpeg REQUIRED
  COMPONENTS avcodec avformat avutil swscale
  OPTIONAL_COMPONENTS swresample avresample
)

set(all_comps avcodec avformat avutil swscale)
set(version_comps avcodec avformat avutil)

# Pick a resampler.  Prefer swresample if possible
if(TARGET FFmpeg::swresample AND ${FFmpeg_avformat_VERSION} VERSION_GREATER "57.0.0")
  set(resample_lib swresample)
  set(USE_SW TRUE)
else()
  set(resample_lib avresample)
  set(USE_SW FALSE)
endif()
list(APPEND all_comps ${resample_lib})

foreach(ff_comp IN LISTS all_comps)
  if(TARGET FFmpeg::${ff_comp})
    target_link_libraries(openshot PUBLIC FFmpeg::${ff_comp})
    # Keep track of some FFmpeg lib versions, to embed in our version header
    if(${ff_comp} IN_LIST version_comps AND FFmpeg_${ff_comp}_VERSION)
      string(TOUPPER ${ff_comp} v_name)
      set(${v_name}_VERSION_STR ${FFmpeg_${ff_comp}_VERSION} CACHE STRING "${ff_comp} version used" FORCE)
      mark_as_advanced(${v_name}_VERSION_STR)
    endif()
  endif()
endforeach()

# Indicate which resampler we linked with, and set a config header flag
add_feature_info("FFmpeg ${resample_lib}" TRUE "Audio resampling uses ${resample_lib}")
# Set the appropriate flag in OpenShotVersion.h
set(FFMPEG_USE_SWRESAMPLE ${USE_SW} CACHE BOOL "libswresample used for audio resampling" FORCE)
mark_as_advanced(FFMPEG_USE_SWRESAMPLE)

# Version check for hardware-acceleration code
if(USE_HW_ACCEL AND FFmpeg_avcodec_VERSION)
  if(${FFmpeg_avcodec_VERSION} VERSION_GREATER "57.106")
    set(HAVE_HW_ACCEL TRUE)
  endif()
endif()

# Hwaccel preprocessor define (for source #ifdefs)
if (NOT USE_HW_ACCEL)
  target_compile_definitions(openshot PUBLIC USE_HW_ACCEL=0)
elseif (HAVE_HW_ACCEL)
  target_compile_definitions(openshot PUBLIC USE_HW_ACCEL=1)
endif()

# Include in feature summary
if(USE_HW_ACCEL AND HAVE_HW_ACCEL)
  set(FFMPEG_HARDWARE_ACCELERATION TRUE)
elseif(USE_HW_ACCEL)
  set(FFMPEG_HARDWARE_ACCELERATION "NOTFOUND")
else()
  set(FFMPEG_HARDWARE_ACCELERATION FALSE)
endif()

# Report HWAccel status, unless it's indeterminate
if (NOT FFMPEG_HARDWARE_ACCELERATION STREQUAL "NOTFOUND")
  set(_hwaccel_help "GPU-accelerated routines (FFmpeg 3.4+)")
  add_feature_info("FFmpeg hwaccel" FFMPEG_HARDWARE_ACCELERATION ${_hwaccel_help})
endif()

################### OPENMP #####################
# Check for OpenMP (used for multi-core processing)

# OpenMP is required by FFmpegReader/Writer
find_package(OpenMP REQUIRED)

if(NOT TARGET OpenMP::OpenMP_CXX)
    # Older CMake versions (< 3.9) don't create find targets.
    add_library(OpenMP_TARGET INTERFACE)
    add_library(OpenMP::OpenMP_CXX ALIAS OpenMP_TARGET)
    target_compile_options(OpenMP_TARGET INTERFACE ${OpenMP_CXX_FLAGS})
    target_link_libraries(OpenMP_TARGET INTERFACE ${OpenMP_CXX_FLAGS})
endif()

target_link_libraries(openshot PUBLIC OpenMP::OpenMP_CXX)

###
### ZeroMQ
###

# Find ZeroMQ library (used for socket communication & logging)
find_package(ZeroMQ REQUIRED) # Creates libzmq target

# Some platforms package the header-only cppzmq C++ bindings separately,
# others (Ubuntu) bundle them in with libzmq itself
find_package(cppzmq QUIET) # Creates cppzmq target

# Link ZeroMQ library
if (TARGET libzmq)
  target_link_libraries(openshot PUBLIC libzmq)
endif()
# Include cppzmq headers, if not bundled into libzmq
if (TARGET cppzmq)
  target_link_libraries(openshot PUBLIC cppzmq)
endif()

<<<<<<< HEAD
###
### Babl
###

# Find babl library for colourspace conversion (used for advanced chroma keying
find_package(babl)

if (babl_FOUND)
  set(HAVE_BABL TRUE CACHE BOOL "Building with babl support" FORCE)
  mark_as_advanced(HAVE_BABL)
endif()

if (TARGET babl_lib)
  target_compile_definitions(openshot PUBLIC USE_BABL=1)
  target_link_libraries(openshot PUBLIC babl_lib)
endif ()

###
### Resvg, the Rust SVG library
###

# Migrate some legacy variable names
if(DEFINED RESVGDIR AND NOT DEFINED Resvg_ROOT)
  set(Resvg_ROOT ${RESVGDIR})
endif()
if(DEFINED ENV{RESVGDIR} AND NOT DEFINED Resvg_ROOT)
  set(Resvg_ROOT $ENV{RESVGDIR})
endif()

# Find resvg library (used for rendering svg files)
find_package(Resvg)

# Include resvg headers (optional SVG library)
if (TARGET Resvg::Resvg)
  #include_directories(${Resvg_INCLUDE_DIRS})
  target_link_libraries(openshot PUBLIC Resvg::Resvg)

  target_compile_definitions(openshot PUBLIC USE_RESVG=1)

  set(HAVE_RESVG TRUE CACHE BOOL "Building with Resvg support" FORCE)
  mark_as_advanced(HAVE_RESVG)
endif()

=======
>>>>>>> 8e663e72
################# BLACKMAGIC DECKLINK ###################
# Find BlackMagic DeckLinkAPI libraries
if (ENABLE_BLACKMAGIC)
  find_package(BlackMagic)

  if (BLACKMAGIC_FOUND)
    # BlackMagic related files
    target_sources(openshot PRIVATE
      DecklinkInput.cpp
      DecklinkReader.cpp
      DecklinkOutput.cpp
      DecklinkWriter.cpp)

    # Include Blackmagic headers (needed for compile)
    target_include_directories(openshot PRIVATE ${BLACKMAGIC_INCLUDE_DIR})

    # Link libopenshot with BlackMagic libs
    target_link_libraries(openshot PUBLIC ${BLACKMAGIC_LIBRARY_DIR})

    # define a preprocessor macro (used in the C++)
    target_compile_definitions(openshot PUBLIC USE_BLACKMAGIC=1)
  endif()
endif()

################## OPENCV ###################
if(ENABLE_OPENCV)
  find_package(OpenCV 4)
  if(NOT OpenCV_FOUND)
    set(ENABLE_OPENCV FALSE CACHE BOOL
      "Build with OpenCV algorithms (requires Protobuf 3)" FORCE)
    # If we have version 4.5.1, all hope is lost
  elseif(OpenCV_VERSION VERSION_EQUAL "4.5.1")
    message(WARNING [[Incompatible OpenCV version detected
OpenCV version 4.5.1 contains header errors which make it unable to be used with OpenShot. OpenCV support wil be disabled. Upgrade to OpenCV 4.5.2+ or downgrade to 4.5.0 or earlier, to enable OpenCV.
See https://github.com/opencv/opencv/issues/19260]])
    set(ENABLE_OPENCV FALSE CACHE BOOL
      "Build with OpenCV algorithms (requires Protobuf 3)" FORCE)
  else()
    add_subdirectory(protobuf_messages)
    # Add OpenCV source files
    target_sources(openshot PRIVATE
      ${OPENSHOT_CV_SOURCES}
    )
    target_compile_definitions(openshot PUBLIC USE_OPENCV=1)
    target_link_libraries(openshot PUBLIC
      opencv_core
      opencv_video
      opencv_highgui
      opencv_dnn
      opencv_tracking
      openshot_protobuf
    )
    set(HAVE_OPENCV TRUE CACHE BOOL "Building with OpenCV effects" FORCE)
    mark_as_advanced(HAVE_OPENCV)

    # Keep track of OpenCV version, to embed in our version header
    set(OPENCV_VERSION_STR "${OpenCV_VERSION}" CACHE STRING "OpenCV version linked with" FORCE)
    mark_as_advanced(OPENCV_VERSION_STR)

    # We may need to use Tracker as opencv::legacy::Tracker
    if(OpenCV_VERSION VERSION_GREATER "4.5.1")
      target_compile_definitions(openshot PUBLIC USE_LEGACY_TRACKER=1)
    endif()

  endif()
endif()  # ENABLE_OPENCV
add_feature_info("OpenCV algorithms" ENABLE_OPENCV "Use OpenCV algorithms")

###############  LINK LIBRARY  #################
# Link remaining dependency libraries
if(DEFINED PROFILER)
  target_link_libraries(openshot PUBLIC ${PROFILER})
endif()

if(WIN32)
  # Required for exception handling on Windows
  target_link_libraries(openshot PUBLIC "imagehlp" "dbghelp" )
endif()

###
### INSTALL HEADERS & LIBRARY
###

# Install primary library
install(TARGETS openshot
  COMPONENT runtime
  ARCHIVE DESTINATION ${CMAKE_INSTALL_LIBDIR}
  LIBRARY DESTINATION ${CMAKE_INSTALL_LIBDIR}
  RUNTIME DESTINATION ${CMAKE_INSTALL_BINDIR}
  INCLUDES DESTINATION ${CMAKE_INSTALL_INCLUDEDIR}/libopenshot)

install(DIRECTORY .
  COMPONENT devel
  DESTINATION ${CMAKE_INSTALL_INCLUDEDIR}/libopenshot
  FILES_MATCHING PATTERN "*.h"
)

# On Windows, we copy project output DLLs into the tests dir
# so that the unit test executables can find them
if(CMAKE_VERSION VERSION_GREATER 3.13 AND WIN32)
  # Copy the DLLs immediately after they're built
  add_custom_command(TARGET openshot POST_BUILD
    COMMAND
      ${CMAKE_COMMAND} -E copy_if_different
      "$<TARGET_FILE:openshot>"
      "${PROJECT_BINARY_DIR}/tests/"
    BYPRODUCTS
      "${PROJECT_BINARY_DIR}/tests/libopenshot.dll"
    COMMENT
      "Copying libopenshot DLL to unit test directory"
  )
  # Also copy libopenshot-audio DLL
  get_target_property(AUDIO_LIB_PATH OpenShot::Audio LOCATION)
  add_custom_target(test-install-audio-dll ALL
    COMMAND ${CMAKE_COMMAND} -E copy_if_different
      "${AUDIO_LIB_PATH}"
      "${PROJECT_BINARY_DIR}/tests/"
    BYPRODUCTS
      "${PROJECT_BINARY_DIR}/tests/libopenshot-audio.dll"
    COMMENT
      "Copying OpenShotAudio library DLL to unit test directory"
  )
  add_dependencies(test-install-audio-dll OpenShot::Audio)
endif()


############### CPACK PACKAGING ##############
if(MINGW)
  set(CPACK_GENERATOR "NSIS")
endif()
if(UNIX AND NOT APPLE)
  set(CPACK_GENERATOR "DEB")
endif()
set(CPACK_DEBIAN_PACKAGE_MAINTAINER "Jonathan Thomas") #required

include(CPack)<|MERGE_RESOLUTION|>--- conflicted
+++ resolved
@@ -437,7 +437,6 @@
   target_link_libraries(openshot PUBLIC cppzmq)
 endif()
 
-<<<<<<< HEAD
 ###
 ### Babl
 ###
@@ -455,34 +454,6 @@
   target_link_libraries(openshot PUBLIC babl_lib)
 endif ()
 
-###
-### Resvg, the Rust SVG library
-###
-
-# Migrate some legacy variable names
-if(DEFINED RESVGDIR AND NOT DEFINED Resvg_ROOT)
-  set(Resvg_ROOT ${RESVGDIR})
-endif()
-if(DEFINED ENV{RESVGDIR} AND NOT DEFINED Resvg_ROOT)
-  set(Resvg_ROOT $ENV{RESVGDIR})
-endif()
-
-# Find resvg library (used for rendering svg files)
-find_package(Resvg)
-
-# Include resvg headers (optional SVG library)
-if (TARGET Resvg::Resvg)
-  #include_directories(${Resvg_INCLUDE_DIRS})
-  target_link_libraries(openshot PUBLIC Resvg::Resvg)
-
-  target_compile_definitions(openshot PUBLIC USE_RESVG=1)
-
-  set(HAVE_RESVG TRUE CACHE BOOL "Building with Resvg support" FORCE)
-  mark_as_advanced(HAVE_RESVG)
-endif()
-
-=======
->>>>>>> 8e663e72
 ################# BLACKMAGIC DECKLINK ###################
 # Find BlackMagic DeckLinkAPI libraries
 if (ENABLE_BLACKMAGIC)
