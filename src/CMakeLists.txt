####################### CMakeLists.txt (libopenshot) #########################
# @brief CMake build file for libopenshot (used to generate makefiles)
# @author Jonathan Thomas <jonathan@openshot.org>
#
# @section LICENSE
#
# Copyright (c) 2008-2019 OpenShot Studios, LLC
# <http://www.openshotstudios.com/>. This file is part of
# OpenShot Library (libopenshot), an open-source project dedicated to
# delivering high quality video editing and animation solutions to the
# world. For more information visit <http://www.openshot.org/>.
#
# OpenShot Library (libopenshot) is free software: you can redistribute it
# and/or modify it under the terms of the GNU Lesser General Public License
# as published by the Free Software Foundation, either version 3 of the
# License, or (at your option) any later version.
#
# OpenShot Library (libopenshot) is distributed in the hope that it will be
# useful, but WITHOUT ANY WARRANTY; without even the implied warranty of
# MERCHANTABILITY or FITNESS FOR A PARTICULAR PURPOSE. See the
# GNU Lesser General Public License for more details.
#
# You should have received a copy of the GNU Lesser General Public License
# along with OpenShot Library. If not, see <http://www.gnu.org/licenses/>.
################################################################################

# Pick up our include directories from the parent context
include_directories(${OPENSHOT_INCLUDE_DIRS})

####### Display summary of options/dependencies ######
include(FeatureSummary)

################ OPTIONS ##################
# Optional build settings for libopenshot
option(USE_SYSTEM_JSONCPP "Use system installed JsonCpp, if found" ON)
option(DISABLE_BUNDLED_JSONCPP "Don't fall back to bundled JsonCpp" OFF)
option(ENABLE_IWYU "Enable 'Include What You Use' scanner (CMake 3.3+)" OFF)

################ WINDOWS ##################
# Set some compiler options for Windows
# required for libopenshot-audio headers
IF (WIN32)
	add_definitions( -DIGNORE_JUCE_HYPOT=1 )
	SET(CMAKE_CXX_FLAGS " ${CMAKE_CXX_FLAGS} -include cmath")
ENDIF(WIN32)
IF (APPLE)
	# If you still get errors compiling with GCC 4.8, mac headers need to be patched: http://hamelot.co.uk/programming/osx-gcc-dispatch_block_t-has-not-been-declared-invalid-typedef/
	SET_PROPERTY(GLOBAL PROPERTY JUCE_MAC "JUCE_MAC")
	ADD_DEFINITIONS(-DNDEBUG)
	SET(EXTENSION "mm")

	SET(JUCE_PLATFORM_SPECIFIC_DIR build/macosx/platform_specific_code)
	SET(JUCE_PLATFORM_SPECIFIC_LIBRARIES "-framework Carbon -framework Cocoa -framework CoreFoundation -framework CoreAudio -framework CoreMidi -framework IOKit -framework AGL -framework AudioToolbox -framework QuartzCore -lobjc -framework Accelerate")
ENDIF(APPLE)

################ IMAGE MAGICK ##################
# Set the Quantum Depth that ImageMagick was built with (default to 16 bits)
IF (MAGICKCORE_QUANTUM_DEPTH)
	add_definitions( -DMAGICKCORE_QUANTUM_DEPTH=${MAGICKCORE_QUANTUM_DEPTH} )
ELSE (MAGICKCORE_QUANTUM_DEPTH)
	add_definitions( -DMAGICKCORE_QUANTUM_DEPTH=16 )
ENDIF (MAGICKCORE_QUANTUM_DEPTH)
IF (MAGICKCORE_HDRI_ENABLE)
	add_definitions( -DMAGICKCORE_HDRI_ENABLE=${MAGICKCORE_HDRI_ENABLE} )
ELSE (MAGICKCORE_HDRI_ENABLE)
	add_definitions( -DMAGICKCORE_HDRI_ENABLE=0 )
ENDIF (MAGICKCORE_HDRI_ENABLE)
IF (OPENSHOT_IMAGEMAGICK_COMPATIBILITY)
	add_definitions( -DOPENSHOT_IMAGEMAGICK_COMPATIBILITY=${OPENSHOT_IMAGEMAGICK_COMPATIBILITY} )
ELSE (OPENSHOT_IMAGEMAGICK_COMPATIBILITY)
	add_definitions( -DOPENSHOT_IMAGEMAGICK_COMPATIBILITY=0 )
ENDIF (OPENSHOT_IMAGEMAGICK_COMPATIBILITY)

# Find the ImageMagick++ library
FIND_PACKAGE(ImageMagick COMPONENTS Magick++ MagickWand MagickCore)
IF (ImageMagick_FOUND)
	# Include ImageMagick++ headers (needed for compile)
	include_directories(${ImageMagick_INCLUDE_DIRS})

	# define a global var (used in the C++)
	add_definitions( -DUSE_IMAGEMAGICK=1 )
	SET(CMAKE_SWIG_FLAGS "-DUSE_IMAGEMAGICK=1")

ENDIF (ImageMagick_FOUND)

################# LIBOPENSHOT-AUDIO ###################
# Find JUCE-based openshot Audio libraries
FIND_PACKAGE(OpenShotAudio 0.1.8 REQUIRED)

# Include Juce headers (needed for compile)
include_directories(${LIBOPENSHOT_AUDIO_INCLUDE_DIRS})

################# QT5 ###################
# Find QT5 libraries
foreach(qt_lib Qt5Widgets Qt5Core Qt5Gui Qt5Multimedia Qt5MultimediaWidgets)
    find_package(${qt_lib} REQUIRED)
    # Header files
    include_directories(${${qt_lib}_INCLUDE_DIRS})
    # Compiler definitions
    add_definitions(${${qt_lib}_DEFINITIONS})
    # Other CFLAGS
    set(CMAKE_CXX_FLAGS "${CMAKE_CXX_FLAGS} ${${qt_lib}_EXECUTABLE_COMPILE_FLAGS}")
    # For use when linking
    list(APPEND QT_LIBRARIES ${${qt_lib}_LIBRARIES})
endforeach()

# Manually moc Qt files
qt5_wrap_cpp(MOC_FILES ${QT_HEADER_FILES})

################# BLACKMAGIC DECKLINK ###################
# Find BlackMagic DeckLinkAPI libraries
IF (ENABLE_BLACKMAGIC)
	FIND_PACKAGE(BlackMagic)

	IF (BLACKMAGIC_FOUND)
		# Include Blackmagic headers (needed for compile)
		include_directories(${BLACKMAGIC_INCLUDE_DIR})

		# define a global var (used in the C++)
		add_definitions( -DUSE_BLACKMAGIC=1 )
		SET(CMAKE_SWIG_FLAGS "-DUSE_BLACKMAGIC=1")

	ENDIF (BLACKMAGIC_FOUND)
ENDIF (ENABLE_BLACKMAGIC)


################### RESVG #####################
# Find resvg library (used for rendering svg files)
FIND_PACKAGE(RESVG)

# Include resvg headers (optional SVG library)
if (RESVG_FOUND)
   include_directories(${RESVG_INCLUDE_DIRS})

   # define a global var (used in the C++)
   add_definitions( -DUSE_RESVG=1 )
   SET(CMAKE_SWIG_FLAGS "-DUSE_RESVG=1")
endif(RESVG_FOUND)

###############  PROFILING  #################
#set(PROFILER "/usr/lib/libprofiler.so.0.3.2")
#set(PROFILER "/usr/lib/libtcmalloc.so.4")

if(CMAKE_VERSION VERSION_LESS 3.3)
  # IWYU wasn't supported internally in 3.2
  set(ENABLE_IWYU FALSE)
endif()

if(ENABLE_IWYU)
	find_program(IWYU_PATH NAMES "iwyu"
		DOC "include-what-you-use source code scanner executable")
	if(IWYU_PATH)
		if(IWYU_OPTS)
			separate_arguments(IWYU_OPTS)
			list(APPEND _iwyu_opts "-Xiwyu" ${IWYU_OPTS})
		endif()
		set(CMAKE_CXX_INCLUDE_WHAT_YOU_USE ${IWYU_PATH} ${_iwyu_opts})
	else()
		set(ENABLE_IWYU FALSE)
	endif()
endif()
add_feature_info("IWYU (include-what-you-use)" ENABLE_IWYU "Scan all source files with 'iwyu'")

#### GET LIST OF EFFECT FILES ####
FILE(GLOB EFFECT_FILES "${CMAKE_CURRENT_SOURCE_DIR}/effects/*.cpp")

#### GET LIST OF QT PLAYER FILES ####
FILE(GLOB QT_PLAYER_FILES "${CMAKE_CURRENT_SOURCE_DIR}/Qt/*.cpp")

###############  SET LIBRARY SOURCE FILES  #################
SET ( OPENSHOT_SOURCE_FILES
		AudioBufferSource.cpp
		AudioReaderSource.cpp
		AudioResampler.cpp
		CacheBase.cpp
		CacheDisk.cpp
		CacheMemory.cpp
		ChunkReader.cpp
		ChunkWriter.cpp
		Color.cpp
		Clip.cpp
		ClipBase.cpp
		Coordinate.cpp
		CrashHandler.cpp
		DummyReader.cpp
		ReaderBase.cpp
		RendererBase.cpp
		WriterBase.cpp
		EffectBase.cpp
		${EFFECT_FILES}
		EffectInfo.cpp
		FFmpegReader.cpp
		FFmpegWriter.cpp
		Fraction.cpp
		Frame.cpp
		FrameMapper.cpp
		KeyFrame.cpp
		OpenShotVersion.cpp
		ZmqLogger.cpp
		PlayerBase.cpp
		Point.cpp
		Profiles.cpp
		QtImageReader.cpp
		QtPlayer.cpp
		Settings.cpp
		Timeline.cpp
		QtTextReader.cpp
		QtHtmlReader.cpp


		# Qt Video Player
		${QT_PLAYER_FILES}
		${MOC_FILES})

# ImageMagic related files
IF (ImageMagick_FOUND)
	SET ( OPENSHOT_SOURCE_FILES ${OPENSHOT_SOURCE_FILES}
			ImageReader.cpp
			ImageWriter.cpp
			TextReader.cpp)
ENDIF (ImageMagick_FOUND)

# BlackMagic related files
IF (BLACKMAGIC_FOUND)
	SET ( OPENSHOT_SOURCE_FILES ${OPENSHOT_SOURCE_FILES}
			DecklinkInput.cpp
			DecklinkReader.cpp
			DecklinkOutput.cpp
			DecklinkWriter.cpp)
ENDIF (BLACKMAGIC_FOUND)


# Get list of headers
file(GLOB_RECURSE headers ${CMAKE_SOURCE_DIR}/include/*.h)

# Disable RPATH
SET(CMAKE_MACOSX_RPATH 0)

############### CREATE LIBRARY #################
# Create shared openshot library
add_library(openshot SHARED
		${OPENSHOT_SOURCE_FILES}
		${headers} )

# Set SONAME and other library properties
set_target_properties(openshot
		PROPERTIES
		VERSION ${PROJECT_VERSION}
		SOVERSION ${PROJECT_SO_VERSION}
		INSTALL_NAME_DIR "${CMAKE_INSTALL_PREFIX}/lib"
		)

<<<<<<< HEAD
=======
################### JSONCPP #####################
# Include jsoncpp headers (needed for JSON parsing)
if (USE_SYSTEM_JSONCPP)
	message(STATUS "Looking for system JsonCpp")
	find_package(JsonCpp)
	if (JSONCPP_FOUND AND NOT TARGET jsoncpp_lib)
		# Create the expected target, for older installs that don't
		add_library(jsoncpp_lib INTERFACE)
		target_include_directories(jsoncpp_lib INTERFACE
			${JSONCPP_INCLUDE_DIRS})
		target_link_libraries(jsoncpp_lib INTERFACE ${JSONCPP_LIBRARY})
	endif ()
endif ()

if (NOT JSONCPP_FOUND AND NOT DISABLE_BUNDLED_JSONCPP)
  message(STATUS "Using embedded JsonCpp (not found or USE_SYSTEM_JSONCPP disabled)")
  if (NOT TARGET jsoncpp_lib)
    add_library(jsoncpp_lib INTERFACE)
    target_include_directories(jsoncpp_lib INTERFACE
      "${PROJECT_SOURCE_DIR}/thirdparty/jsoncpp")
    target_sources(jsoncpp_lib INTERFACE "${PROJECT_SOURCE_DIR}/thirdparty/jsoncpp/jsoncpp.cpp")
    # Because this satisfies the requirement, an installed JsonCpp is optional
    set_package_properties(JsonCpp PROPERTIES TYPE OPTIONAL)
  endif ()
  add_feature_info("JsonCpp (embedded)" TRUE "JsonCpp will be compiled from the bundled sources")
endif ()

if (JSONCPP_FOUND)
  # JsonCpp is actually required, even though we probe for it optionally
  # (This tells feature_summary() to bail if it's not found, later)
  set_package_properties(JsonCpp PROPERTIES TYPE REQUIRED)
endif ()

# If we found any usable JsonCpp, use it. Otherwise, bail.
if (TARGET jsoncpp_lib)
  target_link_libraries(openshot PUBLIC jsoncpp_lib)
endif ()

>>>>>>> 4311b896
################### FFMPEG #####################
# Find FFmpeg libraries (used for video encoding / decoding)
FIND_PACKAGE(FFmpeg REQUIRED COMPONENTS avcodec avdevice avformat avutil swscale)

foreach(ff_comp avcodec avdevice avformat avfilter avutil postproc swscale swresample avresample)
  if(TARGET FFmpeg::${ff_comp})
		target_link_libraries(openshot PUBLIC FFmpeg::${ff_comp})
  endif()
endforeach()

<<<<<<< HEAD
################### Threads ####################
# Threading library -- uses IMPORTED target Threads::Threads (since CMake 3.1)
set(CMAKE_THREAD_PREFER_PTHREAD TRUE)
set(THREADS_PREFER_PTHREAD_FLAG TRUE)
find_package(Threads REQUIRED)
target_link_libraries(openshot PUBLIC Threads::Threads)
=======
>>>>>>> 4311b896

################### OPENMP #####################
# Check for OpenMP (used for multi-core processing)

# OpenMP is required by FFmpegReader/Writer
find_package(OpenMP REQUIRED)

if(NOT TARGET OpenMP::OpenMP_CXX)
    # Older CMake versions (< 3.9) don't create find targets.
    add_library(OpenMP_TARGET INTERFACE)
    add_library(OpenMP::OpenMP_CXX ALIAS OpenMP_TARGET)
    target_compile_options(OpenMP_TARGET INTERFACE ${OpenMP_CXX_FLAGS})
    target_link_libraries(OpenMP_TARGET INTERFACE Threads::Threads)
    target_link_libraries(OpenMP_TARGET INTERFACE ${OpenMP_CXX_FLAGS})
endif()

target_link_libraries(openshot PUBLIC OpenMP::OpenMP_CXX)

################### ZEROMQ #####################
# Find ZeroMQ library (used for socket communication & logging)
find_package(ZeroMQ REQUIRED) # Creates libzmq target

# Some platforms package the header-only cppzmq C++ bindings separately,
# others (Ubuntu) bundle them in with libzmq itself
find_package(cppzmq QUIET) # Creates cppzmq target

# Include ZeroMQ headers (needed for compile)
target_link_libraries(openshot PUBLIC libzmq)
if (TARGET cppzmq)
  target_link_libraries(openshot PUBLIC cppzmq)
endif()


###############  LINK LIBRARY  #################
SET ( REQUIRED_LIBRARIES
		${LIBOPENSHOT_AUDIO_LIBRARIES}
		${QT_LIBRARIES}
		${PROFILER}
		)

IF (RESVG_FOUND)
	list(APPEND REQUIRED_LIBRARIES ${RESVG_LIBRARIES})
ENDIF(RESVG_FOUND)


IF (ImageMagick_FOUND)
  list(APPEND REQUIRED_LIBRARIES ${ImageMagick_LIBRARIES})
ENDIF (ImageMagick_FOUND)

IF (BLACKMAGIC_FOUND)
	list(APPEND REQUIRED_LIBRARIES ${BLACKMAGIC_LIBRARY_DIR})
ENDIF (BLACKMAGIC_FOUND)

IF (WIN32)
	# Required for exception handling on Windows
	list(APPEND REQUIRED_LIBRARIES "imagehlp" "dbghelp" )
ENDIF(WIN32)

# Link all referenced libraries
target_link_libraries(openshot PUBLIC ${REQUIRED_LIBRARIES})

# Pick up parameters from OpenMP target and propagate
target_link_libraries(openshot PUBLIC OpenMP::OpenMP_CXX)

############### CLI EXECUTABLES ################
# Create test executable
add_executable(openshot-example examples/Example.cpp)

# Define path to test input files
SET(TEST_MEDIA_PATH "${PROJECT_SOURCE_DIR}/src/examples/")
IF (WIN32)
        STRING(REPLACE "/" "\\\\" TEST_MEDIA_PATH TEST_MEDIA_PATH)
ENDIF(WIN32)
target_compile_definitions(openshot-example PRIVATE
	-DTEST_MEDIA_PATH="${TEST_MEDIA_PATH}" )

# Link test executable to the new library
target_link_libraries(openshot-example openshot)

add_executable(openshot-html-test examples/ExampleHtml.cpp)
target_link_libraries(openshot-html-test openshot Qt5::Gui)

############### PLAYER EXECUTABLE ################
# Create test executable
add_executable(openshot-player Qt/demo/main.cpp)

# Link test executable to the new library
target_link_libraries(openshot-player openshot)

############### TEST BLACKMAGIC CAPTURE APP ################
IF (BLACKMAGIC_FOUND)
	# Create test executable
	add_executable(openshot-blackmagic
			examples/ExampleBlackmagic.cpp)

	# Link test executable to the new library
	target_link_libraries(openshot-blackmagic openshot)
ENDIF (BLACKMAGIC_FOUND)

############### INCLUDE SWIG BINDINGS ################
add_subdirectory(bindings)

########### PRINT FEATURE SUMMARY ##############
feature_summary(WHAT ALL
    INCLUDE_QUIET_PACKAGES
    FATAL_ON_MISSING_REQUIRED_PACKAGES
    DESCRIPTION "Displaying feature summary\n\nBuild configuration:")

############### INSTALL HEADERS & LIBRARY ################
set(LIB_INSTALL_DIR lib${LIB_SUFFIX}) # determine correct lib folder

# Install primary library
INSTALL(TARGETS openshot
		ARCHIVE DESTINATION ${LIB_INSTALL_DIR}
		LIBRARY DESTINATION ${LIB_INSTALL_DIR}
		RUNTIME DESTINATION ${LIB_INSTALL_DIR}
		COMPONENT library )

INSTALL(DIRECTORY ${CMAKE_SOURCE_DIR}/include/
		DESTINATION ${CMAKE_INSTALL_PREFIX}/include/libopenshot
		FILES_MATCHING PATTERN "*.h")

############### CPACK PACKAGING ##############
IF(MINGW)
	SET(CPACK_GENERATOR "NSIS")
ENDIF(MINGW)
IF(UNIX AND NOT APPLE)
	SET(CPACK_GENERATOR "DEB")
ENDIF(UNIX AND NOT APPLE)
#IF(UNIX AND APPLE)
#	SET(CPACK_GENERATOR "DragNDrop")
#ENDIF(UNIX AND APPLE)
SET(CPACK_DEBIAN_PACKAGE_MAINTAINER "Jonathan Thomas") #required

INCLUDE(CPack)<|MERGE_RESOLUTION|>--- conflicted
+++ resolved
@@ -250,8 +250,6 @@
 		INSTALL_NAME_DIR "${CMAKE_INSTALL_PREFIX}/lib"
 		)
 
-<<<<<<< HEAD
-=======
 ################### JSONCPP #####################
 # Include jsoncpp headers (needed for JSON parsing)
 if (USE_SYSTEM_JSONCPP)
@@ -290,7 +288,6 @@
   target_link_libraries(openshot PUBLIC jsoncpp_lib)
 endif ()
 
->>>>>>> 4311b896
 ################### FFMPEG #####################
 # Find FFmpeg libraries (used for video encoding / decoding)
 FIND_PACKAGE(FFmpeg REQUIRED COMPONENTS avcodec avdevice avformat avutil swscale)
@@ -301,15 +298,12 @@
   endif()
 endforeach()
 
-<<<<<<< HEAD
 ################### Threads ####################
 # Threading library -- uses IMPORTED target Threads::Threads (since CMake 3.1)
 set(CMAKE_THREAD_PREFER_PTHREAD TRUE)
 set(THREADS_PREFER_PTHREAD_FLAG TRUE)
 find_package(Threads REQUIRED)
 target_link_libraries(openshot PUBLIC Threads::Threads)
-=======
->>>>>>> 4311b896
 
 ################### OPENMP #####################
 # Check for OpenMP (used for multi-core processing)
