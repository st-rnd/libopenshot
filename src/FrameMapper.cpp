/**
 * @file
 * @brief Source file for the FrameMapper class
 * @author Jonathan Thomas <jonathan@openshot.org>
 *
 * @ref License
 */

/* LICENSE
 *
 * Copyright (c) 2008-2019 OpenShot Studios, LLC
 * <http://www.openshotstudios.com/>. This file is part of
 * OpenShot Library (libopenshot), an open-source project dedicated to
 * delivering high quality video editing and animation solutions to the
 * world. For more information visit <http://www.openshot.org/>.
 *
 * OpenShot Library (libopenshot) is free software: you can redistribute it
 * and/or modify it under the terms of the GNU Lesser General Public License
 * as published by the Free Software Foundation, either version 3 of the
 * License, or (at your option) any later version.
 *
 * OpenShot Library (libopenshot) is distributed in the hope that it will be
 * useful, but WITHOUT ANY WARRANTY; without even the implied warranty of
 * MERCHANTABILITY or FITNESS FOR A PARTICULAR PURPOSE. See the
 * GNU Lesser General Public License for more details.
 *
 * You should have received a copy of the GNU Lesser General Public License
 * along with OpenShot Library. If not, see <http://www.gnu.org/licenses/>.
 */

<<<<<<< HEAD
#include "../include/FrameMapper.h"
#include "../include/Clip.h"
=======
#include "FrameMapper.h"
>>>>>>> 07a447c9

using namespace std;
using namespace openshot;

FrameMapper::FrameMapper(ReaderBase *reader, Fraction target, PulldownType target_pulldown, int target_sample_rate, int target_channels, ChannelLayout target_channel_layout) :
		reader(reader), target(target), pulldown(target_pulldown), is_dirty(true), avr(NULL)
{
	// Set the original frame rate from the reader
	original = Fraction(reader->info.fps.num, reader->info.fps.den);

	// Set all info struct members equal to the internal reader
	info = reader->info;
	info.fps.num = target.num;
	info.fps.den = target.den;
	info.video_timebase.num = target.den;
	info.video_timebase.den = target.num;
	info.video_length = round(info.duration * info.fps.ToDouble());
	info.sample_rate = target_sample_rate;
	info.channels = target_channels;
	info.channel_layout = target_channel_layout;
	info.width = reader->info.width;
	info.height = reader->info.height;

	// Used to toggle odd / even fields
	field_toggle = true;

	// Adjust cache size based on size of frame and audio
	final_cache.SetMaxBytesFromInfo(OPEN_MP_NUM_PROCESSORS * 2, info.width, info.height, info.sample_rate, info.channels);
}

// Destructor
FrameMapper::~FrameMapper() {

	// Auto Close if not already
	Close();

	reader = NULL;
}

/// Get the current reader
ReaderBase* FrameMapper::Reader()
{
    if (reader)
        return reader;
    else
        // Throw error if reader not initialized
        throw ReaderClosed("No Reader has been initialized for FrameMapper.  Call Reader(*reader) before calling this method.");
}

void FrameMapper::AddField(int64_t frame)
{
	// Add a field, and toggle the odd / even field
	AddField(Field(frame, field_toggle));
}

void FrameMapper::AddField(Field field)
{
	// Add a field to the end of the field list
	fields.push_back(field);

	// toggle the odd / even flag
	field_toggle = (field_toggle ? false : true);
}

// Use the original and target frame rates and a pull-down technique to create
// a mapping between the original fields and frames or a video to a new frame rate.
// This might repeat or skip fields and frames of the original video, depending on
// whether the frame rate is increasing or decreasing.
void FrameMapper::Init()
{
	ZmqLogger::Instance()->AppendDebugMethod("FrameMapper::Init (Calculate frame mappings)");

	// Do not initialize anything if just a picture with no audio
	if (info.has_video and !info.has_audio and info.has_single_image)
		// Skip initialization
		return;

	// Clear the fields & frames lists
	fields.clear();
	frames.clear();

	// Mark as not dirty
	is_dirty = false;

	// Clear cache
	final_cache.Clear();

	// Get clip position from parent clip (if any)
	float clipPosition = 0.0;
	float clipStart = 0.0;
	Clip *parent = (Clip *) ParentClip();
	if (parent) {
		clipPosition = parent->Position();
		clipStart = parent->Start();
	}

	// Some framerates are handled special, and some use a generic Keyframe curve to
	// map the framerates. These are the special framerates:
	if ((fabs(original.ToFloat() - 24.0) < 1e-7 || fabs(original.ToFloat() - 25.0) < 1e-7 || fabs(original.ToFloat() - 30.0) < 1e-7) &&
		(fabs(target.ToFloat() - 24.0) < 1e-7 || fabs(target.ToFloat() - 25.0) < 1e-7 || fabs(target.ToFloat() - 30.0) < 1e-7)) {

		// Get the difference (in frames) between the original and target frame rates
		float difference = target.ToInt() - original.ToInt();

		// Find the number (i.e. interval) of fields that need to be skipped or repeated
		int field_interval = 0;
		int frame_interval = 0;

		if (difference != 0)
		{
			field_interval = round(fabs(original.ToInt() / difference));

			// Get frame interval (2 fields per frame)
			frame_interval = field_interval * 2.0f;
		}


		// Calculate # of fields to map
		int64_t frame = 1;
		int64_t number_of_fields = reader->info.video_length * 2;

		// Loop through all fields in the original video file
		for (int64_t field = 1; field <= number_of_fields; field++)
		{

			if (difference == 0) // Same frame rate, NO pull-down or special techniques required
			{
				// Add fields
				AddField(frame);
			}
			else if (difference > 0) // Need to ADD fake fields & frames, because original video has too few frames
			{
				// Add current field
				AddField(frame);

				if (pulldown == PULLDOWN_CLASSIC && field % field_interval == 0)
				{
					// Add extra field for each 'field interval
					AddField(frame);
				}
				else if (pulldown == PULLDOWN_ADVANCED && field % field_interval == 0 && field % frame_interval != 0)
				{
					// Add both extra fields in the middle 'together' (i.e. 2:3:3:2 technique)
					AddField(frame); // add field for current frame

					if (frame + 1 <= info.video_length)
						// add field for next frame (if the next frame exists)
						AddField(Field(frame + 1, field_toggle));
				}
				else if (pulldown == PULLDOWN_NONE && field % frame_interval == 0)
				{
					// No pull-down technique needed, just repeat this frame
					AddField(frame);
					AddField(frame);
				}
			}
			else if (difference < 0) // Need to SKIP fake fields & frames, because we want to return to the original film frame rate
			{

				if (pulldown == PULLDOWN_CLASSIC && field % field_interval == 0)
				{
					// skip current field and toggle the odd/even flag
					field_toggle = (field_toggle ? false : true);
				}
				else if (pulldown == PULLDOWN_ADVANCED && field % field_interval == 0 && field % frame_interval != 0)
				{
					// skip this field, plus the next field
					field++;
				}
				else if (pulldown == PULLDOWN_NONE && frame % field_interval == 0)
				{
					// skip this field, plus the next one
					field++;
				}
				else
				{
					// No skipping needed, so add the field
					AddField(frame);
				}
			}

			// increment frame number (if field is divisible by 2)
			if (field % 2 == 0 && field > 0)
				frame++;
		}

	} else {
		// Map the remaining framerates using a linear algorithm
		double rate_diff = target.ToDouble() / original.ToDouble();
		int64_t new_length = reader->info.video_length * rate_diff;

		// Calculate the value difference
		double value_increment = (reader->info.video_length + 1) / (double) (new_length);

		// Loop through curve, and build list of frames
		double original_frame_num = 1.0f;
		for (int64_t frame_num = 1; frame_num <= new_length; frame_num++)
		{
			// Add 2 fields per frame
			AddField(round(original_frame_num));
			AddField(round(original_frame_num));

			// Increment original frame number
			original_frame_num += value_increment;
		}
	}

	// Loop through the target frames again (combining fields into frames)
	Field Odd(0, true);		// temp field used to track the ODD field
	Field Even(0, true);	// temp field used to track the EVEN field

	// Variables used to remap audio samples
	int64_t start_samples_frame = 1;
	int start_samples_position = 0;

	for (std::vector<Field>::size_type field = 1; field <= fields.size(); field++)
	{
		// Get the current field
		Field f = fields[field - 1];

		// Is field divisible by 2?
		if (field % 2 == 0 && field > 0)
		{
			// New frame number
			int64_t frame_number = field / 2;

			// Set the bottom frame
			if (f.isOdd)
				Odd = f;
			else
				Even = f;

			// Determine the range of samples (from the original rate). Resampling happens in real-time when
			// calling the GetFrame() method. So this method only needs to redistribute the original samples with
			// the original sample rate.
			int64_t end_samples_frame = start_samples_frame;
			int end_samples_position = start_samples_position;
			int remaining_samples = Frame::GetSamplesPerFrame(AdjustFrameNumber(frame_number, clipPosition, clipStart), target, reader->info.sample_rate, reader->info.channels);

			while (remaining_samples > 0)
			{
				// get original samples
				int original_samples = Frame::GetSamplesPerFrame(AdjustFrameNumber(end_samples_frame, clipPosition, clipStart), original, reader->info.sample_rate, reader->info.channels) - end_samples_position;

				// Enough samples
				if (original_samples >= remaining_samples)
				{
					// Take all that we need, and break loop
					end_samples_position += remaining_samples - 1;
					remaining_samples = 0;
				} else
				{
					// Not enough samples (take them all, and keep looping)
					end_samples_frame += 1; // next frame
					end_samples_position = 0; // next frame, starting on 1st sample
					remaining_samples -= original_samples; // reduce the remaining amount
				}
			}



			// Create the sample mapping struct
			SampleRange Samples = {start_samples_frame, start_samples_position, end_samples_frame, end_samples_position, Frame::GetSamplesPerFrame(AdjustFrameNumber(frame_number, clipPosition, clipStart), target, reader->info.sample_rate, reader->info.channels)};

			// Reset the audio variables
			start_samples_frame = end_samples_frame;
			start_samples_position = end_samples_position + 1;
			if (start_samples_position >= Frame::GetSamplesPerFrame(AdjustFrameNumber(start_samples_frame, clipPosition, clipStart), original, reader->info.sample_rate, reader->info.channels))
			{
				start_samples_frame += 1; // increment the frame (since we need to wrap onto the next one)
				start_samples_position = 0; // reset to 0, since we wrapped
			}

			// Create a frame and ADD it to the frames collection
			MappedFrame frame = {Odd, Even, Samples};
			frames.push_back(frame);
		}
		else
		{
			// Set the top field
			if (f.isOdd)
				Odd = f;
			else
				Even = f;
		}
	}

	// Clear the internal fields list (no longer needed)
	fields.clear();
}

MappedFrame FrameMapper::GetMappedFrame(int64_t TargetFrameNumber)
{
	// Check if mappings are dirty (and need to be recalculated)
	if (is_dirty)
		// Recalculate mappings
		Init();

	// Ignore mapping on single image readers
	if (info.has_video and !info.has_audio and info.has_single_image) {
		// Return the same number
		MappedFrame frame;
		frame.Even.Frame = TargetFrameNumber;
		frame.Odd.Frame = TargetFrameNumber;
		frame.Samples.frame_start = 0;
		frame.Samples.frame_end = 0;
		frame.Samples.sample_start = 0;
		frame.Samples.sample_end = 0;
		frame.Samples.total = 0;
		return frame;
	}

	// Check if frame number is valid
	if(TargetFrameNumber < 1 || frames.size() == 0)
		// frame too small, return error
		throw OutOfBoundsFrame("An invalid frame was requested.", TargetFrameNumber, frames.size());

	else if (TargetFrameNumber > (int64_t)frames.size())
		// frame too large, set to end frame
		TargetFrameNumber = frames.size();

	// Debug output
	ZmqLogger::Instance()->AppendDebugMethod("FrameMapper::GetMappedFrame", "TargetFrameNumber", TargetFrameNumber, "frames.size()", frames.size(), "frames[...].Odd", frames[TargetFrameNumber - 1].Odd.Frame, "frames[...].Even", frames[TargetFrameNumber - 1].Even.Frame);

	// Return frame
	return frames[TargetFrameNumber - 1];
}

// Get or generate a blank frame
std::shared_ptr<Frame> FrameMapper::GetOrCreateFrame(int64_t number)
{
	std::shared_ptr<Frame> new_frame;

	// Get clip position from parent clip (if any)
	float clipPosition = 0.0;
	float clipStart = 0.0;
	Clip *parent = (Clip *) ParentClip();
	if (parent) {
		clipPosition = parent->Position();
		clipStart = parent->Start();
	}

	// Init some basic properties about this frame (keep sample rate and # channels the same as the original reader for now)
	int samples_in_frame = Frame::GetSamplesPerFrame(AdjustFrameNumber(number, clipPosition, clipStart), target, reader->info.sample_rate, reader->info.channels);

	try {
		// Debug output
		ZmqLogger::Instance()->AppendDebugMethod("FrameMapper::GetOrCreateFrame (from reader)", "number", number, "samples_in_frame", samples_in_frame);

		// Attempt to get a frame (but this could fail if a reader has just been closed)
		new_frame = reader->GetFrame(number);

		// Return real frame
		return new_frame;

	} catch (const ReaderClosed & e) {
		// ...
	} catch (const TooManySeeks & e) {
		// ...
	} catch (const OutOfBoundsFrame & e) {
		// ...
	}

	// Debug output
	ZmqLogger::Instance()->AppendDebugMethod("FrameMapper::GetOrCreateFrame (create blank)", "number", number, "samples_in_frame", samples_in_frame);

	// Create blank frame
	new_frame = std::make_shared<Frame>(number, info.width, info.height, "#000000", samples_in_frame, reader->info.channels);
	new_frame->SampleRate(reader->info.sample_rate);
	new_frame->ChannelsLayout(info.channel_layout);
	new_frame->AddAudioSilence(samples_in_frame);
	return new_frame;
}

// Get an openshot::Frame object for a specific frame number of this reader.
std::shared_ptr<Frame> FrameMapper::GetFrame(int64_t requested_frame)
{
	// Check final cache, and just return the frame (if it's available)
	std::shared_ptr<Frame> final_frame = final_cache.GetFrame(requested_frame);
	if (final_frame) return final_frame;

	// Create a scoped lock, allowing only a single thread to run the following code at one time
	const GenericScopedLock<CriticalSection> lock(getFrameCriticalSection);

	// Check if mappings are dirty (and need to be recalculated)
	if (is_dirty)
		// Recalculate mappings
		Init();

	// Check final cache a 2nd time (due to potential lock already generating this frame)
	final_frame = final_cache.GetFrame(requested_frame);
	if (final_frame) return final_frame;

	// Get clip position from parent clip (if any)
	float clipPosition = 0.0;
	float clipStart = 0.0;
	Clip *parent = (Clip *) ParentClip();
	if (parent) {
		clipPosition = parent->Position();
		clipStart = parent->Start();
	}

	// Minimum number of frames to process (for performance reasons)
	// Dialing this down to 1 for now, as it seems to improve performance, and reduce export crashes
	int minimum_frames = 1;

	// Debug output
	ZmqLogger::Instance()->AppendDebugMethod("FrameMapper::GetFrame (Loop through frames)", "requested_frame", requested_frame, "minimum_frames", minimum_frames);

	// Loop through all requested frames
	for (int64_t frame_number = requested_frame; frame_number < requested_frame + minimum_frames; frame_number++)
	{

		// Debug output
		ZmqLogger::Instance()->AppendDebugMethod("FrameMapper::GetFrame (inside omp for loop)", "frame_number", frame_number, "minimum_frames", minimum_frames, "requested_frame", requested_frame);

		// Get the mapped frame
		MappedFrame mapped = GetMappedFrame(frame_number);
		std::shared_ptr<Frame> mapped_frame;

		// Get the mapped frame (keeping the sample rate and channels the same as the original... for the moment)
		mapped_frame = GetOrCreateFrame(mapped.Odd.Frame);

		// Get # of channels in the actual frame
		int channels_in_frame = mapped_frame->GetAudioChannelsCount();
		int samples_in_frame = Frame::GetSamplesPerFrame(AdjustFrameNumber(frame_number, clipPosition, clipStart), target, mapped_frame->SampleRate(), channels_in_frame);

		// Determine if mapped frame is identical to source frame
		// including audio sample distribution according to mapped.Samples,
		// and frame_number. In some cases such as end of stream, the reader
		// will return a frame with a different frame number. In these cases,
		// we cannot use the frame as is, nor can we modify the frame number,
		// otherwise the reader's cache object internals become invalid.
		if (info.sample_rate == mapped_frame->SampleRate() &&
			info.channels == mapped_frame->GetAudioChannelsCount() &&
			info.channel_layout == mapped_frame->ChannelsLayout() &&
			mapped.Samples.total == mapped_frame->GetAudioSamplesCount() &&
			mapped.Samples.frame_start == mapped.Odd.Frame &&
			mapped.Samples.sample_start == 0 &&
			mapped_frame->number == frame_number &&// in some conditions (e.g. end of stream)
			info.fps.num == reader->info.fps.num &&
			info.fps.den == reader->info.fps.den) {
				// Add original frame to cache, and skip the rest (for performance reasons)
				final_cache.Add(mapped_frame);
				continue;
		}

		// Create a new frame
		auto frame = std::make_shared<Frame>(
			frame_number, 1, 1, "#000000", samples_in_frame, channels_in_frame);
		frame->SampleRate(mapped_frame->SampleRate());
		frame->ChannelsLayout(mapped_frame->ChannelsLayout());


		// Copy the image from the odd field
		std::shared_ptr<Frame> odd_frame;
		odd_frame = GetOrCreateFrame(mapped.Odd.Frame);

		if (odd_frame)
			frame->AddImage(std::make_shared<QImage>(*odd_frame->GetImage()), true);
		if (mapped.Odd.Frame != mapped.Even.Frame) {
			// Add even lines (if different than the previous image)
			std::shared_ptr<Frame> even_frame;
			even_frame = GetOrCreateFrame(mapped.Even.Frame);
			if (even_frame)
				frame->AddImage(
					std::make_shared<QImage>(*even_frame->GetImage()), false);
		}

		// Resample audio on frame (if needed)
		bool need_resampling = false;
		if (info.has_audio &&
			(info.sample_rate != frame->SampleRate() ||
			 info.channels != frame->GetAudioChannelsCount() ||
			 info.channel_layout != frame->ChannelsLayout()))
			// Resample audio and correct # of channels if needed
			need_resampling = true;

		// create a copy of mapped.Samples that will be used by copy loop
		SampleRange copy_samples = mapped.Samples;

		if (need_resampling)
		{
			// Resampling needed, modify copy of SampleRange object that
			// includes some additional input samples on first iteration,
			// and continues the offset to ensure that the sample rate
			// converter isn't input limited.
			const int EXTRA_INPUT_SAMPLES = 100;

			// Extend end sample count by an additional EXTRA_INPUT_SAMPLES samples
			copy_samples.sample_end += EXTRA_INPUT_SAMPLES;
			int samples_per_end_frame =
				Frame::GetSamplesPerFrame(copy_samples.frame_end, original,
										  reader->info.sample_rate, reader->info.channels);
			if (copy_samples.sample_end >= samples_per_end_frame)
			{
				// check for wrapping
				copy_samples.frame_end++;
				copy_samples.sample_end -= samples_per_end_frame;
			}
			copy_samples.total += EXTRA_INPUT_SAMPLES;

			if (avr) {
				// Sample rate conversion has been allocated on this clip, so
				// this is not the first iteration. Extend start position by
				// EXTRA_INPUT_SAMPLES to keep step with previous frame
				copy_samples.sample_start += EXTRA_INPUT_SAMPLES;
				int samples_per_start_frame =
					Frame::GetSamplesPerFrame(copy_samples.frame_start, original,
											  reader->info.sample_rate, reader->info.channels);
				if (copy_samples.sample_start >= samples_per_start_frame)
				{
					// check for wrapping
					copy_samples.frame_start++;
					copy_samples.sample_start -= samples_per_start_frame;
				}
				copy_samples.total -= EXTRA_INPUT_SAMPLES;
			}
		}

		// Copy the samples
		int samples_copied = 0;
		int64_t starting_frame = copy_samples.frame_start;
		while (info.has_audio && samples_copied < copy_samples.total)
		{
			// Init number of samples to copy this iteration
			int remaining_samples = copy_samples.total - samples_copied;
			int number_to_copy = 0;

			// number of original samples on this frame
			std::shared_ptr<Frame> original_frame = GetOrCreateFrame(starting_frame);
			int original_samples = original_frame->GetAudioSamplesCount();

			// Loop through each channel
			for (int channel = 0; channel < channels_in_frame; channel++)
			{
				if (starting_frame == copy_samples.frame_start)
				{
					// Starting frame (take the ending samples)
					number_to_copy = original_samples - copy_samples.sample_start;
					if (number_to_copy > remaining_samples)
						number_to_copy = remaining_samples;

					// Add samples to new frame
					frame->AddAudio(true, channel, samples_copied, original_frame->GetAudioSamples(channel) + copy_samples.sample_start, number_to_copy, 1.0);
				}
				else if (starting_frame > copy_samples.frame_start && starting_frame < copy_samples.frame_end)
				{
					// Middle frame (take all samples)
					number_to_copy = original_samples;
					if (number_to_copy > remaining_samples)
						number_to_copy = remaining_samples;

					// Add samples to new frame
					frame->AddAudio(true, channel, samples_copied, original_frame->GetAudioSamples(channel), number_to_copy, 1.0);
				}
				else
				{
					// Ending frame (take the beginning samples)
					number_to_copy = copy_samples.sample_end + 1;
					if (number_to_copy > remaining_samples)
						number_to_copy = remaining_samples;

					// Add samples to new frame
					frame->AddAudio(false, channel, samples_copied, original_frame->GetAudioSamples(channel), number_to_copy, 1.0);
				}
			}

			// increment frame
			samples_copied += number_to_copy;
			starting_frame++;
		}

		// Resample audio on frame (if needed)
		if (need_resampling)
			// Resample audio and correct # of channels if needed
			ResampleMappedAudio(frame, mapped.Odd.Frame);

		// Add frame to final cache
		final_cache.Add(frame);

	} // for loop

	// Return processed openshot::Frame
	return final_cache.GetFrame(requested_frame);
}

void FrameMapper::PrintMapping()
{
	// Check if mappings are dirty (and need to be recalculated)
	if (is_dirty)
		// Recalculate mappings
		Init();

	// Loop through frame mappings
	for (float map = 1; map <= frames.size(); map++)
	{
		MappedFrame frame = frames[map - 1];
		cout << "Target frame #: " << map << " mapped to original frame #:\t(" << frame.Odd.Frame << " odd, " << frame.Even.Frame << " even)" << endl;
		cout << "  - Audio samples mapped to frame " << frame.Samples.frame_start << ":" << frame.Samples.sample_start << " to frame " << frame.Samples.frame_end << ":" << frame.Samples.sample_end << endl;
	}

}

// Determine if reader is open or closed
bool FrameMapper::IsOpen() {
	if (reader)
		return reader->IsOpen();
	else
		return false;
}

// Open the internal reader
void FrameMapper::Open()
{
	if (reader)
	{
		ZmqLogger::Instance()->AppendDebugMethod("FrameMapper::Open");

		// Open the reader
		reader->Open();
	}
}

// Close the internal reader
void FrameMapper::Close()
{
	if (reader)
	{
		// Create a scoped lock, allowing only a single thread to run the following code at one time
		const GenericScopedLock<CriticalSection> lock(getFrameCriticalSection);

		ZmqLogger::Instance()->AppendDebugMethod("FrameMapper::Close");

		// Close internal reader
		reader->Close();

		// Clear the fields & frames lists
		fields.clear();
		frames.clear();

		// Mark as dirty
		is_dirty = true;

		// Clear cache
		final_cache.Clear();

		// Deallocate resample buffer
		if (avr) {
			SWR_CLOSE(avr);
			SWR_FREE(&avr);
			avr = NULL;
		}
	}
}


// Generate JSON string of this object
std::string FrameMapper::Json() const {

	// Return formatted string
	return JsonValue().toStyledString();
}

// Generate Json::Value for this object
Json::Value FrameMapper::JsonValue() const {

	// Create root json object
	Json::Value root = ReaderBase::JsonValue(); // get parent properties
	root["type"] = "FrameMapper";

	// return JsonValue
	return root;
}

// Load JSON string into this object
void FrameMapper::SetJson(const std::string value) {

	// Parse JSON string into JSON objects
	try
	{
		const Json::Value root = openshot::stringToJson(value);
		// Set all values that match
		SetJsonValue(root);
	}
	catch (const std::exception& e)
	{
		// Error parsing JSON (or missing keys)
		throw InvalidJSON("JSON is invalid (missing keys or invalid data types)");
	}
}

// Load Json::Value into this object
void FrameMapper::SetJsonValue(const Json::Value root) {

	// Set parent data
	ReaderBase::SetJsonValue(root);

	// Re-Open path, and re-init everything (if needed)
	if (reader) {

		Close();
		Open();
	}
}

// Change frame rate or audio mapping details
void FrameMapper::ChangeMapping(Fraction target_fps, PulldownType target_pulldown,  int target_sample_rate, int target_channels, ChannelLayout target_channel_layout)
{
	ZmqLogger::Instance()->AppendDebugMethod("FrameMapper::ChangeMapping", "target_fps.num", target_fps.num, "target_fps.den", target_fps.den, "target_pulldown", target_pulldown, "target_sample_rate", target_sample_rate, "target_channels", target_channels, "target_channel_layout", target_channel_layout);

	// Mark as dirty
	is_dirty = true;

	// Update mapping details
	target.num = target_fps.num;
	target.den = target_fps.den;
	info.fps.num = target_fps.num;
	info.fps.den = target_fps.den;
	info.video_timebase.num = target_fps.den;
	info.video_timebase.den = target_fps.num;
	pulldown = target_pulldown;
	info.sample_rate = target_sample_rate;
	info.channels = target_channels;
	info.channel_layout = target_channel_layout;

	// Clear cache
	final_cache.Clear();

	// Adjust cache size based on size of frame and audio
	final_cache.SetMaxBytesFromInfo(OPEN_MP_NUM_PROCESSORS * 2, info.width, info.height, info.sample_rate, info.channels);

	// Deallocate resample buffer
	if (avr) {
		SWR_CLOSE(avr);
		SWR_FREE(&avr);
		avr = NULL;
	}
}

// Resample audio and map channels (if needed)
void FrameMapper::ResampleMappedAudio(std::shared_ptr<Frame> frame, int64_t original_frame_number)
{
	// Check if mappings are dirty (and need to be recalculated)
	if (is_dirty)
		// Recalculate mappings
		Init();

	// Get clip position from parent clip (if any)
	float clipPosition = 0.0;
	float clipStart = 0.0;
	Clip *parent = (Clip *) ParentClip();
	if (parent) {
		clipPosition = parent->Position();
		clipStart = parent->Start();
	}

	// Init audio buffers / variables
	int total_frame_samples = 0;
	int channels_in_frame = frame->GetAudioChannelsCount();
	int sample_rate_in_frame = frame->SampleRate();
	int samples_in_frame = frame->GetAudioSamplesCount();
	ChannelLayout channel_layout_in_frame = frame->ChannelsLayout();

	ZmqLogger::Instance()->AppendDebugMethod("FrameMapper::ResampleMappedAudio", "frame->number", frame->number, "original_frame_number", original_frame_number, "channels_in_frame", channels_in_frame, "samples_in_frame", samples_in_frame, "sample_rate_in_frame", sample_rate_in_frame);

	// Get audio sample array
	float* frame_samples_float = NULL;
	// Get samples interleaved together (c1 c2 c1 c2 c1 c2)
	frame_samples_float = frame->GetInterleavedAudioSamples(sample_rate_in_frame, NULL, &samples_in_frame);

	// Calculate total samples
	total_frame_samples = samples_in_frame * channels_in_frame;

	// Create a new array (to hold all S16 audio samples for the current queued frames)
 	int16_t* frame_samples = (int16_t*) av_malloc(sizeof(int16_t)*total_frame_samples);

	// Translate audio sample values back to 16 bit integers with saturation
	float valF;
	int16_t conv;
	const int16_t max16 = 32767;
	const int16_t min16 = -32768;
	for (int s = 0; s < total_frame_samples; s++) {
		valF = frame_samples_float[s] * (1 << 15);
		if (valF > max16)
			conv = max16;
		else if (valF < min16)
			conv = min16;
		else
			conv = int(valF + 32768.5) - 32768; // +0.5 is for rounding

		// Copy into buffer
		frame_samples[s] = conv;
	}


	// Deallocate float array
	delete[] frame_samples_float;
	frame_samples_float = NULL;

	ZmqLogger::Instance()->AppendDebugMethod("FrameMapper::ResampleMappedAudio (got sample data from frame)", "frame->number", frame->number, "total_frame_samples", total_frame_samples, "target channels", info.channels, "channels_in_frame", channels_in_frame, "target sample_rate", info.sample_rate, "samples_in_frame", samples_in_frame);


	// Create input frame (and allocate arrays)
	AVFrame *audio_frame = AV_ALLOCATE_FRAME();
	AV_RESET_FRAME(audio_frame);
	audio_frame->nb_samples = total_frame_samples / channels_in_frame;

	int error_code = avcodec_fill_audio_frame(audio_frame, channels_in_frame, AV_SAMPLE_FMT_S16, (uint8_t *) frame_samples,
			audio_frame->nb_samples * av_get_bytes_per_sample(AV_SAMPLE_FMT_S16) * channels_in_frame, 1);

	if (error_code < 0)
	{
		ZmqLogger::Instance()->AppendDebugMethod("FrameMapper::ResampleMappedAudio ERROR [" + (std::string)av_err2str(error_code) + "]", "error_code", error_code);
		throw ErrorEncodingVideo("Error while resampling audio in frame mapper", frame->number);
	}

	// Update total samples & input frame size (due to bigger or smaller data types)
	total_frame_samples = Frame::GetSamplesPerFrame(AdjustFrameNumber(frame->number, clipPosition, clipStart), target, info.sample_rate, info.channels);

	ZmqLogger::Instance()->AppendDebugMethod("FrameMapper::ResampleMappedAudio (adjust # of samples)", "total_frame_samples", total_frame_samples, "info.sample_rate", info.sample_rate, "sample_rate_in_frame", sample_rate_in_frame, "info.channels", info.channels, "channels_in_frame", channels_in_frame, "original_frame_number", original_frame_number);

	// Create output frame (and allocate arrays)
	AVFrame *audio_converted = AV_ALLOCATE_FRAME();
	AV_RESET_FRAME(audio_converted);
	audio_converted->nb_samples = total_frame_samples;
	av_samples_alloc(audio_converted->data, audio_converted->linesize, info.channels, total_frame_samples, AV_SAMPLE_FMT_S16, 0);

	ZmqLogger::Instance()->AppendDebugMethod("FrameMapper::ResampleMappedAudio (preparing for resample)", "in_sample_fmt", AV_SAMPLE_FMT_S16, "out_sample_fmt", AV_SAMPLE_FMT_S16, "in_sample_rate", sample_rate_in_frame, "out_sample_rate", info.sample_rate, "in_channels", channels_in_frame, "out_channels", info.channels);

	int nb_samples = 0;

    // setup resample context
    if (!avr) {
        avr = SWR_ALLOC();
        av_opt_set_int(avr,  "in_channel_layout", channel_layout_in_frame, 0);
        av_opt_set_int(avr, "out_channel_layout", info.channel_layout, 0);
        av_opt_set_int(avr,  "in_sample_fmt",     AV_SAMPLE_FMT_S16,     0);
        av_opt_set_int(avr, "out_sample_fmt",     AV_SAMPLE_FMT_S16,     0);
        av_opt_set_int(avr,  "in_sample_rate",    sample_rate_in_frame,    0);
        av_opt_set_int(avr, "out_sample_rate",    info.sample_rate,    0);
        av_opt_set_int(avr,  "in_channels",       channels_in_frame,    0);
        av_opt_set_int(avr, "out_channels",       info.channels,    0);
        SWR_INIT(avr);
    }

    // Convert audio samples
    nb_samples = SWR_CONVERT(avr, 	// audio resample context
            audio_converted->data, 			// output data pointers
            audio_converted->linesize[0], 	// output plane size, in bytes. (0 if unknown)
            audio_converted->nb_samples,	// maximum number of samples that the output buffer can hold
            audio_frame->data,				// input data pointers
            audio_frame->linesize[0],		// input plane size, in bytes (0 if unknown)
            audio_frame->nb_samples);		// number of input samples to convert

	// Create a new array (to hold all resampled S16 audio samples)
	int16_t* resampled_samples = new int16_t[(nb_samples * info.channels)];

	// Copy audio samples over original samples
	memcpy(resampled_samples, audio_converted->data[0], (nb_samples * av_get_bytes_per_sample(AV_SAMPLE_FMT_S16) * info.channels));

	// Free frames
	av_freep(&audio_frame->data[0]);
	AV_FREE_FRAME(&audio_frame);
	av_freep(&audio_converted->data[0]);
	AV_FREE_FRAME(&audio_converted);
	frame_samples = NULL;

	// Resize the frame to hold the right # of channels and samples
	int channel_buffer_size = nb_samples;
	frame->ResizeAudio(info.channels, channel_buffer_size, info.sample_rate, info.channel_layout);

	ZmqLogger::Instance()->AppendDebugMethod("FrameMapper::ResampleMappedAudio (Audio successfully resampled)", "nb_samples", nb_samples, "total_frame_samples", total_frame_samples, "info.sample_rate", info.sample_rate, "channels_in_frame", channels_in_frame, "info.channels", info.channels, "info.channel_layout", info.channel_layout);

	// Array of floats (to hold samples for each channel)
	float *channel_buffer = new float[channel_buffer_size];

	// Divide audio into channels. Loop through each channel
	for (int channel_filter = 0; channel_filter < info.channels; channel_filter++)
	{
		// Init array
		for (int z = 0; z < channel_buffer_size; z++)
			channel_buffer[z] = 0.0f;

		// Loop through all samples and add them to our Frame based on channel.
		// Toggle through each channel number, since channel data is stored like (left right left right)
		int channel = 0;
		int position = 0;
		for (int sample = 0; sample < (nb_samples * info.channels); sample++)
		{
			// Only add samples for current channel
			if (channel_filter == channel)
			{
				// Add sample (convert from (-32768 to 32768)  to (-1.0 to 1.0))
				channel_buffer[position] = resampled_samples[sample] * (1.0f / (1 << 15));

				// Increment audio position
				position++;
			}

			// increment channel (if needed)
			if ((channel + 1) < info.channels)
				// move to next channel
				channel ++;
			else
				// reset channel
				channel = 0;
		}

		// Add samples to frame for this channel
		frame->AddAudio(true, channel_filter, 0, channel_buffer, position, 1.0f);

		ZmqLogger::Instance()->AppendDebugMethod("FrameMapper::ResampleMappedAudio (Add audio to channel)", "number of samples", position, "channel_filter", channel_filter);
	}

	// Update frame's audio meta data
	frame->SampleRate(info.sample_rate);
	frame->ChannelsLayout(info.channel_layout);

	// clear channel buffer
	delete[] channel_buffer;
	channel_buffer = NULL;

	// Delete arrays
	delete[] resampled_samples;
	resampled_samples = NULL;
}

// Adjust frame number for Clip position and start (which can result in a different number)
int64_t FrameMapper::AdjustFrameNumber(int64_t clip_frame_number, float position, float start) {

	int64_t clip_start_frame = (start * info.fps.ToDouble()) + 1;
	int64_t clip_start_position = round(position * info.fps.ToDouble()) + 1;
	
	int64_t frame_number = clip_frame_number + clip_start_position - clip_start_frame;

	///std::cout << "Conv Position " << round(position * info.fps.ToDouble()) << " position: " << position << " info::fps: " << info.fps.ToDouble() << std::endl; 
	return frame_number;
}<|MERGE_RESOLUTION|>--- conflicted
+++ resolved
@@ -28,12 +28,8 @@
  * along with OpenShot Library. If not, see <http://www.gnu.org/licenses/>.
  */
 
-<<<<<<< HEAD
-#include "../include/FrameMapper.h"
-#include "../include/Clip.h"
-=======
 #include "FrameMapper.h"
->>>>>>> 07a447c9
+#include "Clip.h"
 
 using namespace std;
 using namespace openshot;
